--- conflicted
+++ resolved
@@ -69,16 +69,19 @@
 set(CMAKE_RUNTIME_OUTPUT_DIRECTORY ${PROJECT_BINARY_DIR}/bin)
 add_definitions("-DRTAGS_BIN=\"${PROJECT_BINARY_DIR}/bin/\"")
 
-<<<<<<< HEAD
-set(RTAGS_SHARED_SOURCES
+set(RTAGS_SOURCES
   IndexMessage.cpp
   Location.cpp
   Symbol.cpp
   QueryMessage.cpp
   RTags.cpp)
 
-add_library(shared STATIC ${RTAGS_SHARED_SOURCES})
-target_link_libraries(shared rct)
+add_library(rtags STATIC ${RTAGS_SOURCES})
+
+include_directories(${CMAKE_CURRENT_LIST_DIR}
+                    rct/include/
+                    rct
+                    ${CMAKE_CURRENT_BINARY_DIR}/rct/include/rct)
 
 set(RTAGS_SOURCES
     CompilerManager.cpp
@@ -104,21 +107,6 @@
     Server.cpp
     Source.cpp
     StatusJob.cpp)
-=======
-set(RTAGS_SOURCES
-    IndexMessage.cpp
-    LogOutputMessage.cpp
-    Location.cpp
-    QueryMessage.cpp
-    RTags.cpp)
-
-add_library(rtags STATIC ${RTAGS_SOURCES})
->>>>>>> e3d755b5
-
-include_directories(${CMAKE_CURRENT_LIST_DIR}
-                    rct/include/
-                    rct
-                    ${CMAKE_CURRENT_BINARY_DIR}/rct/include/rct)
 
 if (CMAKE_SYSTEM_NAME MATCHES "Darwin")
   set(START_GROUP "")
@@ -132,13 +120,13 @@
 target_link_libraries(rc rtags rct)
 
 set(RTAGS_CLANG_LIBRARIES rtags rct ${START_GROUP} ${CLANG_LIBS} ${END_GROUP} -lstdc++ ${CURSES_CURSES_LIBRARY})
-set(RTAGS_CLANG_SOURCES RTagsClang.cpp Source.cpp CursorInfo.cpp)
+set(RTAGS_CLANG_SOURCES RTagsClang.cpp Source.cpp)
 
 add_executable(rdm
                rdm.cpp
                CompilerManager.cpp
                CompletionThread.cpp
-               CursorInfoJob.cpp
+               SymbolInfoJob.cpp
                DependenciesJob.cpp
                Diagnostic.cpp
                DumpThread.cpp
@@ -157,6 +145,7 @@
                ScanThread.cpp
                Server.cpp
                StatusJob.cpp
+               Symbol.cpp
                ${RTAGS_CLANG_SOURCES})
 
 target_link_libraries(rdm ${RTAGS_CLANG_LIBRARIES})
