#ifndef ClangIndexer_h
#define ClangIndexer_h

#include <rct/StopWatch.h>
#include <rct/Hash.h>
#include <rct/Serializer.h>
#include <rct/Path.h>
#include <rct/Connection.h>
#include <sys/stat.h>
#include "IndexerJob.h"
#include "RTagsClang.h"

class ClangIndexer
{
public:
    ClangIndexer(SocketClient::Mode mode = SocketClient::Unix);
    ~ClangIndexer();

    bool connect(const Path &serverFile);
    bool connect(const String &hostName, uint16_t port);

    bool index(IndexerJob::IndexType type, const Source &source,
               const String &preprocessed, const Path &project);
    int visitFileTimeout() const { return mVisitFileTimeout; }
    void setVisitFileTimeout(int visitFileTimeout) { mVisitFileTimeout = visitFileTimeout; }
    int indexerMessageTimeout() const { return mIndexerMessageTimeout; }
    void setIndexerMessageTimeout(int indexerMessageTimeout) { mIndexerMessageTimeout = indexerMessageTimeout; }
<<<<<<< HEAD
    void setBlockedFiles(Map<Path, uint32_t> &&blockedFiles);
=======
    void setBlockedFiles(Hash<Path, uint32_t> &&blockedFiles);
>>>>>>> 624bf553
private:
    bool diagnose();
    bool visit();
    bool parse();

    void addFileSymbol(uint32_t file);
    inline Location createLocation(const CXSourceLocation &location, bool *blocked)
    {
        if (blocked)
            *blocked = false;

        CXString file;
        unsigned line, col;
        clang_getPresumedLocation(location, &file, &line, &col);
        assert(clang_getCString(file));
        struct stat s;
        if (!stat(clang_getCString(file), &s)) {
            return createLocation(RTags::eatString(file), line, col, blocked);
        }
        clang_disposeString(file);
        return Location();
    }
    Location createLocation(CXFile file, unsigned line, unsigned col, bool *blocked = 0)
    {
        if (blocked)
            *blocked = false;
        if (!file)
            return Location();

        CXString fn = clang_getFileName(file);
        const char *cstr = clang_getCString(fn);
        if (!cstr) {
            clang_disposeString(fn);
            return Location();
        }
        const Path p = Path::resolved(cstr);
        clang_disposeString(fn);
        return createLocation(p, line, col, blocked);
    }
    inline Location createLocation(const CXCursor &cursor, bool *blocked = 0)
    {
        return createLocation(clang_getCursorLocation(cursor), blocked);
    }
    Location createLocation(const Path &file, unsigned int line, unsigned int col, bool *blocked = 0);
    String addNamePermutations(const CXCursor &cursor, const Location &location);

    bool handleCursor(const CXCursor &cursor, CXCursorKind kind, const Location &location);
    void handleReference(const CXCursor &cursor, CXCursorKind kind, const Location &loc,
                         const CXCursor &reference, const CXCursor &parent);
    void handleInclude(const CXCursor &cursor, CXCursorKind kind, const Location &location);
    Location findByUSR(const CXCursor &cursor, CXCursorKind kind, const Location &loc) const;
    void addOverriddenCursors(const CXCursor& cursor, const Location& location, List<CursorInfo*>& infos);
    void superclassTemplateMemberFunctionUgleHack(const CXCursor &cursor, CXCursorKind kind,
                                                  const Location &location, const CXCursor &ref,
                                                  const CXCursor &parent);
    static CXChildVisitResult indexVisitor(CXCursor cursor, CXCursor parent, CXClientData client_data);
    static CXChildVisitResult verboseVisitor(CXCursor cursor, CXCursor, CXClientData userData);
    static CXChildVisitResult dumpVisitor(CXCursor cursor, CXCursor, CXClientData userData);

    static void inclusionVisitor(CXFile includedFile, CXSourceLocation *includeStack,
                                 unsigned includeLen, CXClientData userData);

    static String typeName(const CXCursor &cursor);
    static String typeString(const CXType &type);

    void onMessage(Message *msg, Connection *conn);

    Path mProject;
    std::shared_ptr<IndexData> mData;
    String mContents;
    Source mSource;
    CXTranslationUnit mUnit;
    CXIndex mIndex;
    CXCursor mLastCursor;
    String mClangLine;
    uint32_t mVisitFileResponseMessageFileId;
<<<<<<< HEAD
    Map<Path, uint32_t> mBlockedFiles;
=======
    Hash<Path, uint32_t> mBlockedFiles;
>>>>>>> 624bf553
    bool mVisitFileResponseMessageVisit;
    Path mSocketFile;
    StopWatch mTimer;
    int mParseDuration, mVisitDuration, mCommunicationDuration, mBlocked, mAllowed,
        mIndexed, mVisitFileTimeout, mIndexerMessageTimeout, mFileIdsQueried;
    Connection mConnection;
    FILE *mLogFile;
};

#endif<|MERGE_RESOLUTION|>--- conflicted
+++ resolved
@@ -25,11 +25,7 @@
     void setVisitFileTimeout(int visitFileTimeout) { mVisitFileTimeout = visitFileTimeout; }
     int indexerMessageTimeout() const { return mIndexerMessageTimeout; }
     void setIndexerMessageTimeout(int indexerMessageTimeout) { mIndexerMessageTimeout = indexerMessageTimeout; }
-<<<<<<< HEAD
-    void setBlockedFiles(Map<Path, uint32_t> &&blockedFiles);
-=======
     void setBlockedFiles(Hash<Path, uint32_t> &&blockedFiles);
->>>>>>> 624bf553
 private:
     bool diagnose();
     bool visit();
@@ -106,11 +102,7 @@
     CXCursor mLastCursor;
     String mClangLine;
     uint32_t mVisitFileResponseMessageFileId;
-<<<<<<< HEAD
-    Map<Path, uint32_t> mBlockedFiles;
-=======
     Hash<Path, uint32_t> mBlockedFiles;
->>>>>>> 624bf553
     bool mVisitFileResponseMessageVisit;
     Path mSocketFile;
     StopWatch mTimer;
