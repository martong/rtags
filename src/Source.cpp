--- conflicted
+++ resolved
@@ -431,11 +431,7 @@
             } else if (arg.startsWith("-I")) {
                 addIncludeArg(includePaths, arguments, Source::Include::Type_Include, 2, split, i, path);
 #ifdef OS_Darwin
-<<<<<<< HEAD
-	    } else if (arg.startsWith("-F")) { // Framework include
-=======
             } else if (arg.startsWith("-F")) { // Framework include
->>>>>>> 381e6acc
                 addIncludeArg(includePaths, arguments, Source::Include::Type_Framework, 2, split, i, path);
 #endif
             } else if (arg.startsWith("-include")) {
