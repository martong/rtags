<<<<<<< HEAD
;;; rtags.el --- A front-end for rtags
=======
;; rtags.el --- A front-end for rtags
>>>>>>> fa0aeef2

;; Copyright (C) 2011-2014  Jan Erik Hanssen and Anders Bakken

;; Author: Jan Erik Hanssen <jhanssen@gmail.com>
;;         Anders Bakken <agbakken@gmail.com>
;; URL: https://github.com/Andersbakken/rtags

;; This file is not part of GNU Emacs.

;; This program is free software; you can redistribute it and/or modify
;; it under the terms of the GNU General Public License as published by
;; the Free Software Foundation, either version 3 of the License, or
;; (at your option) any later version.

;; This program is distributed in the hope that it will be useful,
;; but WITHOUT ANY WARRANTY; without even the implied warranty of
;; MERCHANTABILITY or FITNESS FOR A PARTICULAR PURPOSE.  See the
;; GNU General Public License for more details.

;; You should have received a copy of the GNU General Public License
;; along with this program.  If not, see <http://www.gnu.org/licenses/>.

;;; Commentary:

;;; Code:

(defgroup rtags nil
  "Minor mode for rtags."
  :group 'tools
  :prefix "rtags-")

(require 'bookmark)
(require 'cc-mode)
(require 'cl)
(require 'compile)
(require 'dabbrev)
(require 'ido)
(require 'thingatpt)
(unless (fboundp 'libxml-parse-xml-region)
  (require 'xml))

(defvar rtags-last-completions nil)
(defvar rtags-last-completion-position nil) ;; cons (buffer . offset)
(defvar rtags-last-buffer nil)
(defvar rtags-path-filter nil)
(defvar rtags-path-filter-regex nil)
(defvar rtags-range-filter nil)
(defvar rtags-mode-hook nil)
(defvar rtags-taglist-hook nil)
(defface rtags-path nil "Path" :group 'rtags)
(defface rtags-context nil "Context" :group 'rtags)
(defvar rtags-path-face 'rtags-path "Path part")
(defvar rtags-context-face 'rtags-context "Context part")
(defconst rtags-buffer-name "*RTags*")
(defvar rtags-last-request-not-indexed nil)
(defvar rtags-buffer-bookmarks 0)
(defvar rtags-rdm-includes "")
(defvar rtags-includes-func 'rtags-dummy-includes-func)
(defvar rtags-process-flags "--verbose")
(defvar rtags-process nil)

(defface rtags-warnline
  '((((class color) (background dark)) (:background "blue"))
    (((class color) (background light)) (:background "blue"))
    (t (:bold t)))
  "Face used for marking error lines."
  :group 'rtags)

(defface rtags-errline
  '((((class color) (background dark)) (:background "red"))
    (((class color) (background light)) (:background "red"))
    (t (:bold t)))
  "Face used for marking warning lines."
  :group 'rtags)

(defface rtags-fixitline
  '((((class color) (background dark)) (:background "goldenrod4"))
    (((class color) (background light)) (:background "goldenrod4"))
    (t (:bold t)))
  "Face used for marking fixit lines."
  :group 'rtags)

(defvar rtags-font-lock-keywords
  `((,"^\\(.*?:[0-9]+:[0-9]+:\\)\\(.*\\)$"
     (1 font-lock-string-face)
     (2 font-lock-function-name-face))))

(defun rtags-get-buffer (&optional name)
  (unless name (setq name rtags-buffer-name))
  (if (get-buffer name)
      (kill-buffer name))
  (generate-new-buffer name))

<<<<<<< HEAD
=======
(defun rtags-has-diagnostics ()
  (and (get-buffer "*RTags Diagnostics*")
       rtags-diagnostics-process
       (not (eq (process-status rtags-diagnostics-process) 'exit))
       (not (eq (process-status rtags-diagnostics-process) 'signal))))


>>>>>>> fa0aeef2
;;;###autoload
(defun rtags-bury-or-delete ()
  (interactive)
  (if (> (length (window-list)) 1)
      (delete-window)
    (bury-buffer)))

(defvar rtags-mode-map nil)
;; assign command to keys
(setq rtags-mode-map (make-sparse-keymap))
(define-key rtags-mode-map (kbd "RET") 'rtags-select-other-window)
(define-key rtags-mode-map (kbd "M-RET") 'rtags-select)
(define-key rtags-mode-map (kbd "ENTER") 'rtags-select-other-window)
(define-key rtags-mode-map [mouse-1] 'rtags-select-other-window)
(define-key rtags-mode-map [mouse-2] 'rtags-select-other-window)
(define-key rtags-mode-map (kbd "M-o") 'rtags-show-in-other-window)
(define-key rtags-mode-map (kbd "s") 'rtags-show-in-other-window)
(define-key rtags-mode-map (kbd "SPC") 'rtags-select-and-remove-rtags-buffer)
(define-key rtags-mode-map (kbd "q") 'rtags-bury-or-delete)
(define-key rtags-mode-map (kbd "j") 'next-line)
(define-key rtags-mode-map (kbd "k") 'previous-line)

(define-derived-mode rtags-mode fundamental-mode
  (set (make-local-variable 'font-lock-defaults) '(rtags-font-lock-keywords))
  (setq mode-name "rtags")
  (use-local-map rtags-mode-map)
  (run-hooks 'rtags-mode-hook)
<<<<<<< HEAD
  (goto-char (point-min)))

(defun rtags-start-mode (bookmarks readonly)
  (rtags-reset-bookmarks)
  (if bookmarks
      (let ((buf (current-buffer)))
        (goto-char (point-min))
        (while (not (eobp))
          (if (looking-at "^\\(.*?\\):\\([0-9]+\\):\\([0-9]+\\)")
              (let ((file (match-string 1))
                    (line (string-to-number (match-string 2)))
                    (column (string-to-number (match-string 3))))
                (let (deactivate-mark)
                  (with-current-buffer (find-file-noselect file)
                    (goto-char (point-min))
                    (forward-line (1- line))
                    (beginning-of-line)
                    (forward-char (- column 1))
                    (setq rtags-buffer-bookmarks (+ rtags-buffer-bookmarks 1))
                    (bookmark-set (format "R_%d" rtags-buffer-bookmarks))
                    (set-buffer buf)))))
          (forward-line))))
  (setq buffer-read-only readonly)
  (rtags-mode))
=======
  (goto-char (point-min))
  (setq buffer-read-only t))

(defun rtags-init-bookmarks()
  (let ((buf (current-buffer)))
    (goto-char (point-min))
    (while (not (eobp))
      (if (looking-at "^\\(.*?\\):\\([0-9]+\\):\\([0-9]+\\)")
          (let ((file (match-string-no-properties 1))
                (line (string-to-number (match-string-no-properties 2)))
                (column (string-to-number (match-string-no-properties 3))))
            (let (deactivate-mark)
              (with-current-buffer (find-file-noselect file)
                (save-restriction
                  (widen)
                  (rtags-goto-line-col line column)
                  (incf rtags-buffer-bookmarks)
                  (bookmark-set (format "R_%d" rtags-buffer-bookmarks))
                  (set-buffer buf))))))
      (forward-line))))
>>>>>>> fa0aeef2

(defun rtags-reset-bookmarks ()
  (while (> rtags-buffer-bookmarks 0)
    (bookmark-delete (format "R_%d" rtags-buffer-bookmarks))
<<<<<<< HEAD
    (setq rtags-buffer-bookmarks (- rtags-buffer-bookmarks 1))))

;;;###autoload
(defun rtags-next-match () (interactive) (rtags-next-prev-match t))

=======
    (decf rtags-buffer-bookmarks)))

;;;###autoload
(defun rtags-next-match () (interactive) (rtags-next-prev-match t))
>>>>>>> fa0aeef2
;;;###autoload
(defun rtags-previous-match () (interactive) (rtags-next-prev-match nil))

(defun rtags-next-prev-suitable-match (next)
  (save-excursion
    (if next
        (goto-char (point-at-bol 2))
      (goto-char (point-at-bol 0)))
    (beginning-of-line)
    (when (looking-at "$")
      (when next
        (goto-char (point-min))
        (beginning-of-line)))
    (point)))

(defun rtags-next-prev-match (next)
  (if (get-buffer rtags-buffer-name)
      (let (target
            (win (get-buffer-window rtags-buffer-name)))
        (if win
            (select-window win))
        (set-buffer rtags-buffer-name)
        (when (> (count-lines (point-max) (point-min)) 1)
          (cond ((and (= (point-at-bol) (point-min)) (not next))
                 (goto-char (point-max))
                 (beginning-of-line)
                 (while (looking-at "$")
                   (goto-char (1- (point))))
                 (message "%s Wrapped" rtags-buffer-name))
                ((and (= (point-at-eol) (point-max)) next)
                 (goto-char (point-min))
                 (setq target (point-min))
                 (message "%s Wrapped" rtags-buffer-name))
                (t
                 (goto-char (rtags-next-prev-suitable-match next))))
          (beginning-of-line)
          (if win (rtags-select-other-window)
            (rtags-select))))))

;;;###autoload
(defun rtags-next-diag () (interactive) (rtags-next-prev-diag t))
<<<<<<< HEAD

=======
>>>>>>> fa0aeef2
;;;###autoload
(defun rtags-previous-diag () (interactive) (rtags-next-prev-diag nil))

(defun rtags-next-prev-diag (next)
  (if (get-buffer "*RTags Diagnostics*")
      (let (target
            (win (get-buffer-window "*RTags Diagnostics*")))
        (if win (select-window win))
        (set-buffer "*RTags Diagnostics*")
        (when (not (= (point-max) (point-min)))
          (cond ((and (= (point-at-bol) (point-min)) (not next))
                 (setq target (- (point-max) 1))
                 (message "*RTags Diagnostics* Wrapped"))
                ((and (>= (+ (point-at-eol) 1) (point-max)) next)
                 (setq target (point-min))
                 (message "*RTags Diagnostics* Wrapped"))
                (next
                 (setq target (point-at-bol 2)))
                (t
                 (setq target (point-at-bol 0))))
          (goto-char target)
          (beginning-of-line)
          (if win (rtags-select-other-window) (rtags-select))))))

(defun rtags-executable-find (exe)
  (let ((result (if rtags-path (concat rtags-path "/bin/" exe) (executable-find exe))))
    (if (and result (file-exists-p result))
        result)))

(defun rtags-remove-keyword-params (seq)
  (if seq
      (let ((head (car seq))
            (tail (cdr seq)))
        (if (keywordp head) (rtags-remove-keyword-params (cdr tail))
          (cons head (rtags-remove-keyword-params tail))))))

(defvar rtags-c++-keywords (make-hash-table :test 'equal))
(clrhash rtags-c++-keywords)
(let ((keywords '("alignas" "alignof" "and" "and_eq" "asm" "auto" "bitand"
                  "bitor" "bool" "break" "case" "catch" "char" "char16_t" "char32_t"
                  "class" "compl" "const" "constexpr" "const_cast" "continue"
                  "decltype" "default" "delete" "do" "double" "dynamic_cast" "else"
                  "enum" "explicit" "export" "extern" "false" "float" "for" "friend"
                  "goto" "if" "inline" "int" "long" "mutable" "namespace" "new" "noexcept"
                  "not" "not_eq" "nullptr" "operator" "or" "or_eq" "private" "protected"
                  "public" "register" "reinterpret_cast" "return" "short" "signed" "sizeof"
                  "static" "static_assert" "static_cast" "struct" "switch" "template" "this"
                  "thread_local" "throw" "true" "try" "typedef" "typeid" "typename" "union"
                  "unsigned" "using" "virtual" "void" "volatile" "wchar_t" "while" "xor" "xor_eq")))
  (while keywords
    (puthash (car keywords) t rtags-c++-keywords)
    (setq keywords (cdr keywords))))

(defun rtags-is-c++-keyword (word)
  (gethash word rtags-c++-keywords))

(defvar rtags-last-context nil)
(defun* rtags-call-rc (&rest arguments
                             &key (path (buffer-file-name))
                             unsaved
                             async ;; nil or a cons (process-filter . sentinel)
                             path-filter
                             path-filter-regex
                             range-filter
                             (output (list t nil)) ; not supported for async
                             context
                             (range-min (1- (point-min)))
                             (range-max (1- (point-max)))
                             noerror
                             silent-query
                             &allow-other-keys)
  (setq rtags-last-context context)
  (save-excursion
    (let ((rc (rtags-executable-find "rc")) proc)
      (if (not rc)
          (progn
            (unless noerror (error "Can't find rc"))
            nil)
        (progn
          (and async (not (consp async)) (error "Invalid argument. async must be a cons or nil"))
          (setq arguments (rtags-remove-keyword-params arguments))
          (setq arguments (remove-if '(lambda (arg) (not arg)) arguments))
          (when path-filter
            (push (concat "--path-filter=" path-filter) arguments)
            (if path-filter-regex
                (push "-Z" arguments)))
          (if unsaved
              (push (format "--unsaved-file=%s:%d"
                            (buffer-file-name unsaved)
                            (with-current-buffer unsaved (- (point-max) (point-min))))
                    arguments))
          (if silent-query
              (push "--silent-query" arguments))
          (if range-filter
              (push (format "--range-filter=%d-%d" range-min range-max) arguments))
          (if rtags-timeout
              (push (format "--timeout=%d" rtags-timeout) arguments))
          (unless rtags-sort-references-by-input
              (push "--no-sort-references-by-input" arguments))
          (if (and rtags-show-containing-function (not (member "-N" arguments)))
              (push "-o" arguments))

          (cond ((stringp path) (push (concat "--with-project=" path) arguments))
                (path nil)
                (default-directory (push (concat "--with-project=" default-directory) arguments))
                (t nil))
          (if (and context (not (rtags-is-c++-keyword context)))
              (push (concat "--context=" context) arguments))

          (rtags-log (concat rc " " (combine-and-quote-strings arguments)))
          (let ((proc (cond ((and unsaved async)
                             (let ((proc (apply #'start-process "rc" (current-buffer) rc arguments)))
                               (with-current-buffer unsaved
                                 (process-send-region proc (point-min) (point-max)))
                               proc))
                            (async (apply #'start-process "rc" (current-buffer) rc arguments))
                            ((and unsaved (buffer-modified-p unsaved))
                             (apply #'call-process-region (point-min) (point-max) rc nil output nil arguments) nil)
                            (unsaved (apply #'call-process rc (buffer-file-name unsaved) output nil arguments) nil)
                            (t (apply #'call-process rc nil output nil arguments) nil))))
            (if proc
                (progn
                  (set-process-query-on-exit-flag proc nil)
                  (set-process-filter proc (car async))
                  (set-process-sentinel proc (cdr async)))
              (progn
                (goto-char (point-min))
                (cond ((looking-at "Can't seem to connect to server")
                       (erase-buffer)
                       (unless noerror
                         (error "Can't seem to connect to server. Is rdm running?")))
                      ((looking-at "Project loading")
                       (erase-buffer)
                       (message "Project loading..."))
                      (t nil)))))
          (or async (> (point-max) (point-min))))))))

;;;###autoload
(defun rtags-index-js-file ()
  (interactive)
  (if (buffer-file-name)
      (let ((bufname (buffer-file-name)))
        (with-temp-buffer
          (rtags-call-rc (buffer-file-name) "--compile" bufname :noerror t))))
  t)

(defvar rtags-preprocess-keymap (make-sparse-keymap))
(define-key rtags-preprocess-keymap (kbd "q") 'rtags-bury-or-delete)
(set-keymap-parent rtags-preprocess-keymap c++-mode-map)
(define-derived-mode rtags-preprocess-mode c++-mode
  (setq mode-name "rtags-preprocess")
  (use-local-map rtags-diagnostics-mode-map)
  (if (buffer-file-name)
      (error "Set buffer with file %s read only " (buffer-file-name)))
  (setq buffer-read-only t))

(defun rtags-builds (&optional file)
  (with-temp-buffer
    (rtags-call-rc :path file "--builds" file)
    (buffer-string)))

;;;###autoload
(defun rtags-preprocess-file (&optional buffer)
  (interactive)
  (unless buffer (setq buffer (current-buffer)))
  (let (narrow-start narrow-end)
    (if (and mark-active
             (not (equal (region-beginning) (region-end))))
        (setq narrow-start (+ 1 (count-lines (point-min) (region-beginning)))
              narrow-end (+ 1 (count-lines (point-min) (region-end)))))
    (let ((preprocess-buffer (rtags-get-buffer (format "*RTags preprocessed %s*" (buffer-file-name buffer)))))
      (rtags-location-stack-push)
      (with-current-buffer preprocess-buffer
        (rtags-call-rc :path (buffer-file-name buffer) "--preprocess" (buffer-file-name buffer))
        (if (and narrow-start narrow-end)
            (let ((match-regexp (concat "^# \\([0-9]*\\) \"" (file-truename (buffer-file-name buffer)) "\""))
                  last-match last-line start end)
              (while (re-search-forward match-regexp nil t)
                (let ((current-line (string-to-number (match-string-no-properties 1))))
                  (if (and (not start) (> current-line narrow-start))
                      (setq start (+ (count-lines (point-min) last-match) (- narrow-start last-line))))
                  (if (and (not end) (> current-line narrow-end))
                      (setq end (+ (count-lines (point-min) last-match) (- narrow-end last-line))))
                  (setq last-line current-line)
                  (setq last-match (point))))
              (if last-match
                  (progn
                    (if (not start)
                        (setq start (+ (count-lines (point-min) last-match) (- narrow-start last-line))))
                    (if (not end)
                        (setq end (+ (count-lines (point-min) last-match) (- narrow-end last-line))))))
              (if (and start end)
                  (progn
                    (goto-char (point-min))
                    (narrow-to-region (point-at-bol (+ start 1)) (point-at-bol (+ end 1)))))))
        (rtags-preprocess-mode))
      (display-buffer preprocess-buffer))))

;;;###autoload
(defun rtags-reparse-file (&optional buffer)
  (interactive)
  (let ((file (buffer-file-name buffer)))
<<<<<<< HEAD
    (with-temp-buffer
      (rtags-call-rc :path file "-V" file))
    (message (format "Dirtied %s" file))))

;; /home/abakken/dev (loaded) <=
=======
    (when file
      (with-temp-buffer
        (rtags-call-rc :path file "-V" file))
      (message (format "Dirtied %s" file)))))
>>>>>>> fa0aeef2

;;;###autoload
(defun rtags-set-current-project ()
  (interactive)
  (let ((projects nil)
        (project nil)
        (current ""))
    (with-temp-buffer
      (rtags-call-rc :path t "-w")
      (goto-char (point-min))
      (while (not (eobp))
        (let ((line (buffer-substring-no-properties (point-at-bol) (point-at-eol))))
          (if (string-match "^\\([^ ]+\\)[^<]*<=$" line)
              (let ((name (match-string-no-properties 1 line)))
                (setq projects (add-to-list 'projects name t))
                (setq current name))
            (if (string-match "^\\([^ ]+\\)[^<]*$" line)
<<<<<<< HEAD
                (setq projects (add-to-list 'projects (match-string 1 line))))))
=======
                (setq projects (add-to-list 'projects (match-string-no-properties 1 line))))))
>>>>>>> fa0aeef2
        (forward-line)))
    (setq project (ido-completing-read
                   (format "RTags select project (current is %s): " current)
                   projects))
    (if project
        (with-temp-buffer (rtags-call-rc :output nil :path t "-w" project)))))
<<<<<<< HEAD

(defun rtags-find-ancestor-file (pattern)
  "Find a file named \a file in as shallow a path as possible,
  e.g. if there's a Makefile in /foobar/rtags/rc/Makefile and one
  in /foobar/rtags/Makefile it will return the latter. Wildcards
  are allowed. If multiple files match return first match. "
  (let ((best nil)
        (dir default-directory))
    (while (cond ((string= dir "") nil)
                 ((string= dir "/") nil)
                 (t t))
      (let ((match (file-expand-wildcards (concat dir pattern))))
        (if match
            (setq best (nth 0 match))))
      (setq dir (substring dir 0 (string-match "[^/]*/?$" dir))))
    best))

(defun rtags-find-ancestor-file-directory (pattern)
  (let ((match (rtags-find-ancestor-file pattern)))
    (if match
        (file-name-directory match))))

(defun rtags-default-current-project ()
  (cond
   ((gtags-get-rootpath))
   ((git-root-dir))
   ((rtags-find-ancestor-file-directory "configure"))
   ((rtags-find-ancestor-file-directory "CMakeLists.txt"))
   ((rtags-find-ancestor-file-directory "*.pro"))
   ((rtags-find-ancestor-file-directory "scons.1")) ;; Is this the right way to determine this?
   ((rtags-find-ancestor-file-directory "autogen.*"))
   ((rtags-find-ancestor-file-directory "Makefile*"))
   ((rtags-find-ancestor-file-directory "INSTALL*"))
   ((rtags-find-ancestor-file-directory "README*"))
   (t nil)))
=======
>>>>>>> fa0aeef2

(defun rtags-current-symbol (&optional no-symbol-name)
  (or (and mark-active (buffer-substring-no-properties (point) (mark)))
      (and (not no-symbol-name) (rtags-current-symbol-name))
      (thing-at-point 'symbol)))

(defun rtags-cursorinfo (&optional location verbose save-to-kill-ring)
  (let ((loc (or location (rtags-current-location)))
        (context (unless location (rtags-current-symbol t)))
        (path (buffer-file-name)))
    (with-temp-buffer
      (rtags-call-rc :path path
                     :context context
                     "-U" loc
                     (if verbose "--cursorinfo-include-targets")
                     (if verbose "--cursorinfo-include-references"))
      (if save-to-kill-ring
          (copy-region-as-kill (point-min) (point-max)))
      (buffer-string))))

;;;###autoload
<<<<<<< HEAD
(defun rtags-print-cursorinfo (&optional verbose)
=======
(defun rtags-print-cursorinfo (&optional prefix)
>>>>>>> fa0aeef2
  (interactive "P")
  (message "%s" (rtags-cursorinfo nil (not prefix) (not prefix))))

;;;###autoload
(defun rtags-print-dependencies (&optional buffer)
  (interactive)
  (let ((dep-buffer (rtags-get-buffer))
        (fn (buffer-file-name (or buffer (current-buffer)))))
    (when fn
      (rtags-location-stack-push)
      (switch-to-buffer dep-buffer)
      (rtags-call-rc :path fn "--dependencies" fn)
      (rtags-mode))))

;;;###autoload
(defun rtags-print-enum-value-at-point (&optional location)
  (interactive)
  (let ((info (rtags-cursorinfo location)))
    (cond ((string-match "^Enum Value: \\([0-9]+\\) *$" info)
           (let ((enumval (match-string-no-properties 1 info)))
             (message "%s - %s - 0x%X" (rtags-current-symbol-name info) enumval (string-to-number enumval))))
          ((string-match "^Type: Enum *$" info)
           (let ((target (rtags-target)))
             (when target
               (setq info (rtags-cursorinfo target))
               (if (string-match "^Enum Value: \\([0-9]+\\) *$" info)
                   (let ((enumval (match-string-no-properties 1 info)))
                     (message "%s - %s - 0x%X" (rtags-current-symbol-name info) enumval (string-to-number enumval)))))))
          (t (message "RTags: No enum here") nil))))

(defun rtags-buffer-is-multibyte ()
  (string-match "\\butf\\b" (symbol-name buffer-file-coding-system)))

(defun rtags-buffer-is-dos()
  (string-match "\\bdos\\b" (symbol-name buffer-file-coding-system)))

(defun rtags-carriage-returns ()
  (if (rtags-buffer-is-dos)
      (1- (line-number-at-pos))
    0))

(defun rtags-offset (&optional p)
  (let (carriagereturns)
    (save-excursion
      (if p
          (goto-char p)
        (setq carriagereturns (rtags-carriage-returns))
        (if (rtags-buffer-is-multibyte)
            (let ((prev (buffer-local-value enable-multibyte-characters (current-buffer)))
                  (loc (local-variable-p enable-multibyte-characters))
                  (pos))
              (set-buffer-multibyte nil)
              (setq pos (1- (point)))
              (set-buffer-multibyte prev)
              (unless loc
                (kill-local-variable enable-multibyte-characters))
              (+ pos carriagereturns))
          (+ (1- (point)) carriagereturns))))))

;;;###autoload
(defun rtags-goto-offset (pos)
  (interactive "NOffset: ")
  (if (rtags-buffer-is-multibyte)
      (let ((prev (buffer-local-value enable-multibyte-characters (current-buffer)))
            (loc (local-variable-p enable-multibyte-characters)))
        (set-buffer-multibyte nil)
        (goto-char (1+ pos))
        (set-buffer-multibyte prev)
        (unless loc
          (kill-local-variable enable-multibyte-characters)))
    (goto-char (1+ pos))))

(defun rtags-current-location (&optional offset)
  (format "%s:%d:%d" (or (buffer-file-name) (buffer-name))
          (line-number-at-pos offset) (1+ (- (or offset (point)) (point-at-bol)))))

(defun rtags-log (log)
  (if rtags-rc-log-enabled
      (with-current-buffer (get-buffer-create "*RTags Log*")
        (goto-char (point-max))
        (setq buffer-read-only nil)
        (insert "**********************************\n" log "\n")
        (setq buffer-read-only t))))

(defvar rtags-symbol-history nil)

(defun rtags-save-location ()
  (setq rtags-last-buffer (current-buffer))
  (rtags-location-stack-push))

(defun rtags-find-file-or-buffer (file-or-buffer &optional other-window)
  (if (file-exists-p file-or-buffer)
      (if other-window
          (find-file-other-window file-or-buffer)
        (find-file file-or-buffer))
    (let ((buf (get-buffer file-or-buffer)))
      (cond ((not buf) (message "No buffer named %s" file-or-buffer))
            (other-window (switch-to-buffer-other-window file-or-buffer))
            (t (switch-to-buffer file-or-buffer))))))
<<<<<<< HEAD
=======

(defun rtags-find-context-on-line ()
  (if rtags-last-context
      (let ((rx (format "\\<%s\\>" rtags-last-context)))
        (cond ((looking-at rx))
              ((re-search-forward rx (point-at-eol) t)
               (backward-char (length rtags-last-context)))
              ((re-search-backward rx (point-at-bol) t))
              (t)))))

(defun rtags-goto-line-col (line column)
  (goto-char (point-min))
  (forward-line (1- line))
  (beginning-of-line)
  (forward-char (1- column)))
>>>>>>> fa0aeef2

(defun rtags-goto-location (location &optional nobookmark other-window)
  "Go to a location passed in. It can be either: file,12 or file:13:14 or plain file"
  ;; (message (format "rtags-goto-location \"%s\"" location))
  (when (> (length location) 0)
    (cond ((string-match "\\(.*\\):\\([0-9]+\\):\\([0-9]+\\)" location)
           (let ((line (string-to-number (match-string-no-properties 2 location)))
                 (column (string-to-number (match-string-no-properties 3 location))))
             (rtags-find-file-or-buffer (match-string-no-properties 1 location) other-window)
             (run-hooks rtags-after-find-file-hook)
             (rtags-goto-line-col line column)
             (rtags-find-context-on-line)
             t))
          ((string-match "\\(.*\\):\\([0-9]+\\)" location)
           (let ((line (string-to-number (match-string-no-properties 2 location))))
             (rtags-find-file-or-buffer (match-string-no-properties 1 location) other-window)
             (run-hooks rtags-after-find-file-hook)
             (goto-char (point-min))
             (forward-line (1- line))
             (rtags-find-context-on-line)
             t))
          ((string-match "\\(.*\\),\\([0-9]+\\)" location)
           (let ((offset (string-to-number (match-string-no-properties 2 location))))
             (rtags-find-file-or-buffer (match-string-no-properties 1 location) other-window)
             (run-hooks rtags-after-find-file-hook)
             (rtags-goto-offset offset)
             (rtags-find-context-on-line)
             t))
          (t
           (if (string-match "^ +\\(.*\\)$" location)
               (setq location (match-string-no-properties 1 location)))
           (rtags-find-file-or-buffer location other-window)))
    (unless nobookmark (rtags-location-stack-push))))

(defun rtags-find-symbols-by-name-internal (prompt switch &optional filter regexp-filter)
  (rtags-save-location)
  (let ((tagname (if mark-active
                     (buffer-substring-no-properties (region-beginning) (region-end))
                   (rtags-current-symbol)))
        (path (buffer-file-name))
        input)
    (if (> (length tagname) 0)
        (setq prompt (concat prompt ": (default " tagname ") "))
      (setq prompt (concat prompt ": ")))
    (setq input (completing-read prompt (function rtags-symbolname-complete) nil nil nil 'rtags-symbol-history))
    (setq rtags-symbol-history (remove-duplicates rtags-symbol-history :from-end t :test 'equal))
    (if (not (equal "" input))
        (setq tagname input))
    (with-current-buffer (rtags-get-buffer)
      (rtags-call-rc :path path switch tagname :path-filter filter :context tagname :path-filter-regex regexp-filter)
      (rtags-reset-bookmarks)
<<<<<<< HEAD
      (rtags-handle-completion-buffer))))

;;;###autoload
(defun rtags-remove-completion-buffer ()
=======
      (rtags-handle-results-buffer))))

;;;###autoload
(defun rtags-remove-results-buffer ()
>>>>>>> fa0aeef2
  (interactive)
  (kill-buffer (current-buffer))
  (switch-to-buffer rtags-last-buffer))

(defun rtags-symbolname-completion-get (string)
  (with-temp-buffer
    (rtags-call-rc "-Y" "-S" string)
    (eval (read (buffer-string)))))

(defun rtags-symbolname-completion-exactmatch (string)
  (with-temp-buffer
    (rtags-call-rc "-N" "-F" string)
    (> (point-max) (point-min))))

(defun rtags-symbolname-complete (string predicate code)
  (cond ((eq code nil)
         (try-completion string (rtags-symbolname-completion-get string) predicate))
        ((eq code t) (rtags-symbolname-completion-get string))
        ((eq code 'lambda) (rtags-symbolname-completion-exactmatch string))))

(defvar rtags-location-stack-index 0)
(defvar rtags-location-stack nil)

(defun rtags-location-stack-push ()
  (let ((bm (rtags-current-location)))
    (while (> rtags-location-stack-index 0)
<<<<<<< HEAD
      (progn
        (setq rtags-location-stack-index (- rtags-location-stack-index 1))
        (pop rtags-location-stack)))
=======
      (decf rtags-location-stack-index)
      (pop rtags-location-stack))
>>>>>>> fa0aeef2
    (unless (string= bm (nth 0 rtags-location-stack))
      (push bm rtags-location-stack)
      (if (> (length rtags-location-stack) rtags-max-bookmark-count)
          (nbutlast rtags-location-stack (- (length rtags-location-stack) rtags-max-bookmark-count))))))

;;;###autoload
(defun rtags-location-stack-jump (by)
  (interactive)
  (setq rtags-last-context nil)
  (let ((instack (nth rtags-location-stack-index rtags-location-stack))
        (cur (rtags-current-location)))
    (if (not (string= instack cur))
        (rtags-goto-location instack t)
      (let ((target (+ rtags-location-stack-index by)))
<<<<<<< HEAD
        (if (and (>= target 0) (< target (length rtags-location-stack)))
            (progn
              (setq rtags-location-stack-index target)
              (rtags-goto-location (nth rtags-location-stack-index rtags-location-stack) t)))))))
=======
        (when (and (>= target 0) (< target (length rtags-location-stack)))
          (setq rtags-location-stack-index target)
          (rtags-goto-location (nth rtags-location-stack-index rtags-location-stack) t))))))
>>>>>>> fa0aeef2

;; **************************** API *********************************

(defcustom rtags-enabled t
  "Whether rtags is enabled. We try to do nothing when it's not"
  :group 'rtags
  :type 'boolean)

(defcustom rtags-sort-references-by-input t
  "Whether rtags sorts the references based on the input to rtags-find-references.*"
  :group 'rtags
  :type 'boolean)

(defcustom rtags-completions-enabled nil
  "Whether completions are enabled"
  :group 'rtags
  :type 'boolean)

(defcustom rtags-completions-timer-interval .5
  "Interval for completions timer"
  :group 'rtags
  :type 'number)

(defcustom rtags-tracking nil
  "When on automatically jump to symbol under cursor in *RTags* buffer"
  :group 'rtags
  :type 'boolean)

(defcustom rtags-error-timer-interval .5
  "Interval for minibuffer error timer"
  :group 'rtags
  :type 'number)

(defcustom rtags-display-current-error-as-message t
  "Display error under cursor using (message)"
  :type 'boolean
  :group 'rtags)

(defcustom rtags-display-current-error-as-tooltip nil
  "Display error under cursor using popup-tip (requires 'popup)"
  :type 'boolean
  :group 'rtags)

(defcustom rtags-error-timer-interval .5
  "Interval for minibuffer error timer"
  :group 'rtags
  :type 'number)

(defcustom rtags-tracking-timer-interval .5
  "Interval for tracking timer"
  :group 'rtags
  :type 'number)

(defcustom rtags-expand-function '(lambda () (dabbrev-expand nil))
  "What function to call for expansions"
  :group 'rtags
  :type 'function)

(defcustom rtags-after-find-file-hook nil
  "Run after rtags has jumped to a location possibly in a new file"
  :group 'rtags
  :type 'hook)

(defcustom rtags-mode-hook nil
  "Run when rtags-mode is started"
  :group 'rtags
  :type 'hook)

(defcustom rtags-edit-hook nil
  "Run before rtags tries to modify a buffer (from rtags-rename)
return t if rtags is allowed to modify this file"
  :group 'rtags
  :type 'hook)

(defcustom rtags-jump-to-first-match t
  "If t, jump to first match"
  :group 'rtags
  :type 'boolean)

(defcustom rtags-timeout nil
  "Max amount of ms to wait before timing out requests"
  :group 'rtags
  :type 'integer)

(defcustom rtags-path nil
  "Path to rtags executables"
  :group 'rtags
  :type 'string)

(defcustom rtags-max-bookmark-count 100
  "How many bookmarks to keep in stack"
  :group 'rtags
  :type 'integer)

(defcustom rtags-rc-log-enabled nil
  "If t, log rc commands and responses"
  :group 'rtags
  :type 'boolean)

(defcustom rtags-show-containing-function nil
  "If t, pass -o to rc to include containing function"
  :group 'rtags
  :type 'boolean)

(defcustom rtags-index-js-files nil
  "If t, automatically index all js files that are opened"
  :group 'rtags
  :type 'boolean)

;;;###autoload
(defun rtags-enable-standard-keybindings (&optional map prefix)
  (interactive)
  (unless map
    (setq map c-mode-base-map))
  (unless prefix
    (setq prefix "\C-xr"))
<<<<<<< HEAD
  (define-key map (concat prefix ".") (function rtags-find-symbol-at-point))
  (define-key map (concat prefix ",") (function rtags-find-references-at-point))
  (define-key map (concat prefix "v") (function rtags-find-virtuals-at-point))
  (define-key map (concat prefix "V") (function rtags-print-enum-value-at-point))
  (define-key map (concat prefix "/") (function rtags-find-all-references-at-point))
  (define-key map (concat prefix "Y") (function rtags-cycle-overlays-on-screen))
  (define-key map (concat prefix ">") (function rtags-find-symbol))
  (define-key map (concat prefix "<") (function rtags-find-references))
  (define-key map (concat prefix "[") (function rtags-location-stack-back))
  (define-key map (concat prefix "]") (function rtags-location-stack-forward))
  (define-key map (concat prefix "C") (function rtags-switch-to-completion-buffer))
  (define-key map (concat prefix "D") (function rtags-diagnostics))
  (define-key map (concat prefix "G") (function rtags-guess-function-at-point))
  (define-key map (concat prefix "p") (function rtags-set-current-project))
  (define-key map (concat prefix "P") (function rtags-print-dependencies))
  (define-key map (concat prefix "e") (function rtags-reparse-file))
  (define-key map (concat prefix "E") (function rtags-preprocess-file))
  (define-key map (concat prefix "R") (function rtags-rename-symbol))
  (define-key map (concat prefix "U") (function rtags-print-cursorinfo))
  (define-key map (concat prefix "O") (function rtags-goto-offset))
  (define-key map (concat prefix ";") (function rtags-find-file))
  (define-key map (concat prefix "F") (function rtags-fixit))
  (define-key map (concat prefix "x") (function rtags-fix-fixit-at-point))
  (define-key map (concat prefix "B") (function rtags-show-rtags-buffer))
  (define-key map (concat prefix "I") (function rtags-imenu))
  (define-key map (concat prefix "T") (function rtags-taglist)))
=======
  (ignore-errors
    (define-key map (concat prefix ".") (function rtags-find-symbol-at-point))
    (define-key map (concat prefix ",") (function rtags-find-references-at-point))
    (define-key map (concat prefix "v") (function rtags-find-virtuals-at-point))
    (define-key map (concat prefix "V") (function rtags-print-enum-value-at-point))
    (define-key map (concat prefix "/") (function rtags-find-all-references-at-point))
    (define-key map (concat prefix "Y") (function rtags-cycle-overlays-on-screen))
    (define-key map (concat prefix ">") (function rtags-find-symbol))
    (define-key map (concat prefix "<") (function rtags-find-references))
    (define-key map (concat prefix "[") (function rtags-location-stack-back))
    (define-key map (concat prefix "]") (function rtags-location-stack-forward))
    (define-key map (concat prefix "D") (function rtags-diagnostics))
    (define-key map (concat prefix "G") (function rtags-guess-function-at-point))
    (define-key map (concat prefix "p") (function rtags-set-current-project))
    (define-key map (concat prefix "P") (function rtags-print-dependencies))
    (define-key map (concat prefix "e") (function rtags-reparse-file))
    (define-key map (concat prefix "E") (function rtags-preprocess-file))
    (define-key map (concat prefix "R") (function rtags-rename-symbol))
    (define-key map (concat prefix "U") (function rtags-print-cursorinfo))
    (define-key map (concat prefix "O") (function rtags-goto-offset))
    (define-key map (concat prefix ";") (function rtags-find-file))
    (define-key map (concat prefix "F") (function rtags-fixit))
    (define-key map (concat prefix "x") (function rtags-fix-fixit-at-point))
    (define-key map (concat prefix "B") (function rtags-show-rtags-buffer))
    (define-key map (concat prefix "I") (function rtags-imenu))
    (define-key map (concat prefix "T") (function rtags-taglist))))
>>>>>>> fa0aeef2

(if rtags-index-js-files
    (add-hook 'find-file-hook 'rtags-index-js-file)
  (remove-hook 'find-file-hook 'rtags-index-js-file))

;;;###autoload
(defun rtags-print-current-location ()
  (interactive)
  (message (rtags-current-location)))

;;;###autoload
(defun rtags-quit-rdm () (interactive)
  (call-process (rtags-executable-find "rc") nil nil nil "--quit-rdm"))

;;;###autoload
<<<<<<< HEAD
(defun rtags-switch-to-completion-buffer () (interactive)
  (let ((buf (get-buffer "*RTags Completions*")))
    (if buf
        (switch-to-buffer-other-window buf))))

;;;###autoload
=======
>>>>>>> fa0aeef2
(defun rtags-location-stack-forward ()
  (interactive)
  (rtags-location-stack-jump -1))

;;;###autoload
(defun rtags-location-stack-back ()
  (interactive)
  (rtags-location-stack-jump 1))

;;;###autoload
(defun rtags-location-stack-reset ()
  (interactive)
  (setq rtags-location-stack nil)
  (setq rtags-location-stack-index 0))

(defun rtags-target (&optional filter)
  (let ((path (buffer-file-name))
        (location (rtags-current-location))
        (context (rtags-current-symbol t)))
    (if path
        (with-temp-buffer
          (rtags-call-rc :path path "-N" "-f" location :context context :path-filter filter :noerror t)
          (setq rtags-last-request-not-indexed nil)
          (cond ((= (point-min) (point-max))
                 (message "RTags: No target") nil)
                ((or (string= (buffer-string) "Not indexed\n")
                     (string= (buffer-string) "Can't seem to connect to server\n"))
                 (setq rtags-last-request-not-indexed t) nil)
                (t (buffer-substring-no-properties (point-min) (- (point-max) 1))))))))

;; (defalias 'rtags-find-symbol-at-point 'rtags-follow-symbol-at-point)
<<<<<<< HEAD

=======
>>>>>>> fa0aeef2
;;;###autoload
(defun rtags-find-symbol-at-point (&optional prefix)
  "Find the natural target for the symbol under the cursor and moves to that location.
For references this means to jump to the definition/declaration of the referenced symbol (it jumps to the definition if it is indexed).
For definitions it jumps to the declaration (if there is only one) For declarations it jumps to the definition.
If called with a prefix restrict to current buffer"
  (interactive "P")
  (rtags-save-location)
  (let ((target (rtags-target prefix)))
    (if target
        (rtags-goto-location target))))

;;;###autoload
(defun rtags-find-references-at-point (&optional prefix)
  "Find all references to the symbol under the cursor
If there's exactly one result jump directly to it.
If there's more show a buffer with the different alternatives and jump to the first one if rtags-jump-to-first-match is true.
References to references will be treated as references to the referenced symbol"
  (interactive "P")
  (rtags-save-location)
  (let ((arg (rtags-current-location))
        (fn (buffer-file-name))
        (context (rtags-current-symbol t)))
    (with-current-buffer (rtags-get-buffer)
<<<<<<< HEAD
      (rtags-call-rc :path fn :context context :path-filter prefix "-r" arg "-l")
      (rtags-handle-completion-buffer))))
=======
      (rtags-call-rc :path fn :context context :path-filter prefix "-r" arg)
      (rtags-handle-results-buffer))))
>>>>>>> fa0aeef2

;;;###autoload
(defun rtags-find-virtuals-at-point (&optional prefix)
  "List all reimplentations of function under cursor. This includes both declarations and definitions"
  (interactive "P")
  (rtags-save-location)
  (let ((arg (rtags-current-location))
        (fn (buffer-file-name))
        (context (rtags-current-symbol t)))
    (with-current-buffer (rtags-get-buffer)
<<<<<<< HEAD
      (rtags-call-rc :path fn :context context :path-filter prefix "-r" arg "-k" "-l")
      (rtags-handle-completion-buffer))))
=======
      (rtags-call-rc :path fn :context context :path-filter prefix "-r" arg "-k")
      (rtags-handle-results-buffer))))
>>>>>>> fa0aeef2

;;;###autoload
(defun rtags-find-all-references-at-point (&optional prefix)
  (interactive "P")
  (rtags-save-location)
  (let ((arg (rtags-current-location))
        (fn (buffer-file-name))
        (context (rtags-current-symbol t)))
    (with-current-buffer (rtags-get-buffer)
<<<<<<< HEAD
      (rtags-call-rc :path fn :context context :path-filter prefix "-r" arg "-e" "-l")
      (rtags-handle-completion-buffer))))
=======
      (rtags-call-rc :path fn :context context :path-filter prefix "-r" arg "-e")
      (rtags-handle-results-buffer))))
>>>>>>> fa0aeef2

;;;###autoload
(defun rtags-guess-function-at-point()
  (interactive)
  (rtags-save-location)
  (let ((token (rtags-current-token))
        (fn (buffer-file-name))
        (context (rtags-current-symbol t)))
    (if token
        (with-current-buffer (rtags-get-buffer)
          (rtags-call-rc :path fn "--declaration-only" "-F" token)
<<<<<<< HEAD
          (rtags-handle-completion-buffer t)))))
=======
          (rtags-handle-results-buffer t)))))
>>>>>>> fa0aeef2

(defun rtags-current-token ()
  (save-excursion
    (when (looking-at "[0-9A-Za-z_~#]")
      (while (and (> (point) (point-min)) (looking-at "[0-9A-Za-z_~#]"))
        (backward-char))
      (if (not (looking-at "[0-9A-Za-z_~#]"))
          (forward-char))
      (let ((start (point)))
        (while (looking-at "[0-9A-Za-z_~#]")
          (forward-char))
        (buffer-substring-no-properties start (point))))))

;;;###autoload
(defun rtags-rename-symbol ()
  (interactive)
  (save-some-buffers) ;; it all kinda falls apart when buffers are unsaved
  (let (location len file pos destructor replacewith prev (modifications 0) (filesopened 0) replacements buffers)
    (save-excursion
      (if (looking-at "[0-9A-Za-z_~#]")
          (progn
            (while (and (> (point) (point-min)) (looking-at "[0-9A-Za-z_~#]"))
              (backward-char))
            (if (not (looking-at "[0-9A-Za-z_~#]"))
                (forward-char))
            (setq file (buffer-file-name (current-buffer)))
            (setq pos (point))
            (if (looking-at "~")
                (progn
                  (setq pos (+ pos 1))
                  (setq destructor t)))
            (while (looking-at "[0-9A-Za-z_~#]")
              (forward-char))
            (setq prev (buffer-substring-no-properties pos (point)))
            (setq len (- (point) pos))
            (setq replacewith (read-from-minibuffer (format "Replace '%s' with: " prev)))
            (unless (equal replacewith "")
              (if destructor
                  (decf pos))
              (goto-char pos)
              (setq location (rtags-current-location))
              (setq pos (rtags-offset pos))
              (with-temp-buffer
                (rtags-call-rc :path file "-e" "-O" "-N" "-r" location :context prev)
                ;; (message "Got renames %s" (buffer-string))
                (dolist (line (split-string (buffer-string) "\n" t))
                  (if (string-match "^\\(.*\\):\\([0-9]+\\):\\([0-9]+\\):$" line)
                      (add-to-list 'replacements (cons (match-string-no-properties 1 line)
                                                       (cons (string-to-number (match-string-no-properties 2 line))
                                                             (string-to-number (match-string-no-properties 3 line)))) t))))
              ;; (message "Got %d replacements" (length replacements))

              (dolist (value replacements)
                (let ((buf (find-buffer-visiting (car value))))
                  (unless buf
                    (progn
                      (incf filesopened)
                      (setq buf (find-file-noselect (car value)))))
                  (when buf
                    (set-buffer buf)
                    (add-to-list 'buffers buf)
                    (when (run-hook-with-args-until-failure 'rtags-edit-hook)
                      (incf modifications)
                      (rtags-goto-line-col (cadr value) (cddr value))
                      (rtags-find-context-on-line)
                      (if (looking-at "~")
                          (forward-char))

                      ;; (message "About to replace %s with %s at %d in %s"
                      ;;          (buffer-substring-no-properties (point) (+ (point) len)) replacewith (point) (car value))
                      (delete-char len)
<<<<<<< HEAD
                      (insert replacewith)
                      (basic-save-buffer)))))))))
=======
                      (insert replacewith)))))))))
    (dolist (value buffers)
      (with-current-buffer value
        (basic-save-buffer)))
>>>>>>> fa0aeef2
    (message (format "Opened %d new files and made %d modifications" filesopened modifications))))

;;;###autoload
(defun rtags-find-symbol (&optional prefix)
  (interactive "P")
  (rtags-find-symbols-by-name-internal "Find rsymbol" "-F" (and prefix buffer-file-name)))

;;;###autoload
(defun rtags-find-references (&optional prefix)
  (interactive "P")
  (rtags-find-symbols-by-name-internal "Find rreferences" "-R" (and prefix buffer-file-name)))

;;;###autoload
(defun rtags-find-symbol-current-file ()
  (interactive)
  (rtags-find-symbol t))

;;;###autoload
(defun rtags-find-references-current-file ()
  (interactive)
  (rtags-find-references t))

(defun rtags-dir-filter ()
  (concat (substring buffer-file-name
                     0
                     (string-match
                      "[^/]*/?$"
                      buffer-file-name))
          "[^/]* "))

;;;###autoload
(defun rtags-find-symbol-current-dir ()
  (interactive)
  (rtags-find-symbols-by-name-internal "Find rsymbol" "-F" (rtags-dir-filter) t))

;;;###autoload
(defun rtags-find-references-current-dir ()
  (interactive)
<<<<<<< HEAD
  (setq rtags-path-filter-regex t)
  (rtags-find-symbols-by-name-internal "Find rreferences" t (rtags-dir-filter))
  (setq rtags-path-filter-regex nil))

(defun rtags-find-symbol-start () ;; returns column
  (save-excursion
    (let ((looking-at-space (looking-at "[ \t\n]")))
      (skip-chars-backward " \t" (point-at-bol))
      (if (and (> (point) (point-at-bol)) looking-at-space)
          (backward-char))
      (if (looking-at "[A-Za-z0-9_]")
          (c-beginning-of-current-token)
        (forward-char))
      (- (point) (point-at-bol)))))

(defun rtags-post-expand ()
  (save-excursion
    (let ((end (point)))
      (backward-char)
      (c-beginning-of-current-token)
      (let ((sig (gethash (buffer-substring-no-properties (point) end) rtags-completion-signatures)))
        (if sig
            (message "%s" (combine-and-quote-strings sig "\n")))))))

(defun rtags-expand-internal ()
  (save-excursion
    (with-current-buffer rtags-completion
      (if (= (point-min) (point-max))
          (setq rtags-completion nil)
        (progn
          (goto-char (point-min))
          (if (looking-at "Scheduled rebuild")
              (progn
                (setq rtags-completion nil
                      rtags-completion-cache-line 0
                      rtags-completion-cache-column 0
                      rtags-completion-cache-line-contents ""
                      rtags-completion-cache-file-name "")))))))
  (if rtags-completion
      (if (and nil ;; disable for now, can't make dabbrev do what I want
               (> (point) (1+ (point-min)))
               (or (string= (buffer-substring-no-properties (- (point) 2) (point)) "->")
                   (string= (buffer-substring-no-properties (- (point) 1) (point)) ".")))
          ;; (progn
          ;;   (dabbrev--reset-global-variables)
          ;;   (setq dabbrev--last-abbreviation ""
          ;;         dabbrev--last-abbrev-location

          ;;     "Initialize all global variables."
          ;;     (setq dabbrev--last-table nil
          ;;           dabbrev--last-abbrev-location nil
          ;;           dabbrev--last-direction nil
          ;;           dabbrev--last-expansion nil
          ;;           dabbrev--last-expansion-location nil
          ;;           dabbrev--friend-buffer-list nil
          ;;           dabbrev--last-buffer nil
          ;;           dabbrev--last-buffer-found nil
          ;;           dabbrev--abbrev-char-regexp (or dabbrev-abbrev-char-regexp
          ;;                                           "\\sw\\|\\s_")
          ;;           dabbrev--check-other-windows dabbrev-check-other-windows))

          (insert (with-current-buffer rtags-completion
                    (save-excursion
                      (goto-char (point-min))
                      (buffer-substring-no-properties (point-min) (point-at-eol))))))
    (let ((was-search dabbrev-search-these-buffers-only))
      (condition-case nil
          (progn
            (setq dabbrev-search-these-buffers-only (list rtags-completion))
            (funcall rtags-expand-function)
            (setq dabbrev-search-these-buffers-only was-search)
            (rtags-post-expand))
        (error
         (setq dabbrev-search-these-buffers-only was-search)))))
  (when (not (string= rtags-completion-cache-file-name ""))
    (funcall rtags-expand-function)
    (rtags-post-expand)))

;;;###autoload
(defun rtags-rdm-completion-enabled ()
  (interactive)
  (with-temp-buffer
    (rtags-call-rc "--code-completion-enabled" :noerror t)
    (goto-char (point-min))
    (or (looking-at "1")
        (looking-at "Can't seem to connect to server"))))

;;;###autoload
(defun rtags-expand ()
  (interactive)
  (if (and rtags-completion (or (eq rtags-completion-mode 'rtags-complete-with-dabbrev-and-autocomplete)
                                (eq rtags-completion-mode 'rtags-complete-with-dabbrev)))
      (rtags-expand-internal)
    (funcall rtags-expand-function)))

(defvar rtags-completion-stream-process nil)
(defun rtags-completion-cache-is-valid ()
  (and (= (line-number-at-pos) rtags-completion-cache-line)
       (= (rtags-find-symbol-start) rtags-completion-cache-column)
       (string= (buffer-file-name (current-buffer)) rtags-completion-cache-file-name)
       (string= (buffer-substring-no-properties (point-at-bol) (+ (point-at-bol) rtags-completion-cache-column))
                rtags-completion-cache-line-contents)))

;;;###autoload
(defun rtags-init-completion-stream ()
  (interactive)
  (if (or (not rtags-completion-stream-process)
          (eq (process-status rtags-completion-stream-process) 'exit)
          (eq (process-status rtags-completion-stream-process) 'signal))
      (let ((process-connection-type nil))  ; use a pipe
        (if (get-buffer "*RTags Completions*")
            (kill-buffer "*RTags Completions*"))
        (setq rtags-completion-stream-process (start-process
                                               "RTags Completions Stream"
                                               "*RTags Completions*"
                                               (rtags-executable-find "rc")
                                               "--code-complete"))
        (buffer-disable-undo "*RTags Completions*")
        (set-process-filter rtags-completion-stream-process (function rtags-completion-stream-process-filter))))
  t)

;;;###autoload
(defun rtags-prepare-completions ()
  (interactive)
  ;;(message "prepare completion")
  (when rtags-completion-cache-timer
    (cancel-timer rtags-completion-cache-timer)
    (setq rtags-completion-cache-timer nil))
  (when (not (rtags-completion-cache-is-valid))
    (rtags-init-completion-stream)
    (if (buffer-live-p rtags-completion)
        (with-current-buffer rtags-completion
          (let (deactivate-mark)
            (erase-buffer))))
    (save-excursion
      ;; (message "preparing completion")
      (let* ((buffer (current-buffer))
             (path (buffer-file-name buffer))
             (buffer-size (- (point-max) (point-min)))
             (line (line-number-at-pos))
             (column (rtags-find-symbol-start))
             (header (format "%s:%d:%d:%d:%d\n" (buffer-file-name buffer) line (+ column 1) (- (point) 1) (- (point-max) (point-min)))))
        (setq rtags-completion (get-buffer-create "*RTags Completions*")
              rtags-completion-cache-file-name (buffer-file-name buffer)
              rtags-completion-cache-line line
              rtags-completion-cache-column column
              rtags-completion-cache-line-contents (buffer-substring-no-properties (point-at-bol) (+ (point-at-bol) column)))
        ;; (message "writing shit %s" header)
        (process-send-string rtags-completion-stream-process header)
        (process-send-string rtags-completion-stream-process (buffer-substring-no-properties (point-min) (point-max)))))))

(defvar rtags-diagnostics-process nil)

=======
  (rtags-find-symbols-by-name-internal "Find rreferences" (rtags-dir-filter) t))

(defvar rtags-diagnostics-process nil)
>>>>>>> fa0aeef2
;;;###autoload
(defun rtags-apply-fixit-at-point ()
  (interactive)
  (let ((line (buffer-substring-no-properties (point-at-bol) (point-at-eol))))
    (if (string-match "^\\(.*\\):[0-9]+:[0-9]+: fixit: \\([0-9]+\\)-\\([0-9]+\\): .*did you mean '\\(.*\\)'\\?$" line)
        (let* ((file (match-string-no-properties 1 line))
               (buf (find-buffer-visiting file))
               (start (string-to-number (match-string-no-properties 2 line)))
               (end (string-to-number (match-string-no-properties 3 line)))
               (text (match-string-no-properties 4 line)))
          (unless buf
            (setq buf (find-file-noselect file)))
          (when (and buf
                     (or (not (buffer-modified-p buf))
                         (y-or-n-p (format "%s is modified. This is probably not a good idea. Are you sure? " file))))
            (let ((win (get-buffer-window buf)))
              (if win
                  (select-window win)
                (switch-to-buffer-other-window buf)))
            (save-excursion
              (rtags-goto-offset start)
              (delete-char (- end start)) ;; may be 0
              (insert text)))))))

(defvar rtags-overlays (make-hash-table :test 'equal))

(defun rtags-overlays-remove (filename)
  (let ((errorlist (gethash filename rtags-overlays nil)))
    (while (and errorlist (listp errorlist))
      (delete-overlay (car errorlist))
      (setq errorlist (cdr errorlist)))
    (puthash filename nil rtags-overlays)))

;;;###autoload
(defun rtags-clear-diagnostics-overlays()
  (interactive)
  (if (buffer-file-name)
      (rtags-overlays-remove (buffer-file-name))))

(defun rtags-really-find-buffer (fn)
  (setq fn (file-truename fn))
  (car
   (member-if #'(lambda (arg)
                  (and (buffer-file-name arg)
                       (string= fn (file-truename (buffer-file-name arg)))))
              (buffer-list))))

(defun rtags-string-to-number (string)
  (when (stringp string)
    (string-to-number string)))

(defun rtags-parse-xml-string (xml)
  (with-temp-buffer
    (insert xml)
    (if (fboundp 'libxml-parse-xml-region)
        (libxml-parse-xml-region (point-min) (point-max))
      (car (xml-parse-region (point-min) (point-max))))))

(defun rtags-parse-overlay-error-node (node filename)
  (when (listp node)
    (let* ((name (car node))
           (attrs (cadr node))
           (line (rtags-string-to-number (cdr (assq 'line attrs))))
           (column (rtags-string-to-number (cdr (assq 'column attrs))))
           (startoffset (rtags-string-to-number (cdr (assq 'startOffset attrs))))
           (endoffset (rtags-string-to-number (cdr (assq 'endOffset attrs))))
           (severity (cdr (assq 'severity attrs)))
           (message (cdr (assq 'message attrs))))
      (when (eq name 'error)
        (let ((errorlist (gethash filename rtags-overlays nil))
              (filebuffer (rtags-really-find-buffer filename)))
          (when filebuffer
            (when (or (not endoffset) (= endoffset -1))
              (with-current-buffer filebuffer
                (save-excursion
                  (if startoffset
                      (rtags-goto-offset startoffset)
                    (progn
                      (rtags-goto-line-col line column)
                      (setq startoffset (rtags-offset))))
                  (let ((rsym (rtags-current-symbol t)))
                    (when rsym
                      (setq endoffset (+ startoffset (length rsym))))))))

            (if (and startoffset endoffset filebuffer)
                (let ((overlay (make-overlay (1+ startoffset)
                                             (cond ((= startoffset endoffset) (+ startoffset 2))
                                                   (t (1+ endoffset)))
                                             filebuffer)))
                  (overlay-put overlay 'rtags-error-message message)
                  (overlay-put overlay 'rtags-error-severity severity)
                  (overlay-put overlay 'rtags-error-start startoffset)
                  (overlay-put overlay 'rtags-error-end endoffset)
                  (overlay-put overlay 'face (cond ((string= severity "error") 'rtags-errline)
                                                   ((string= severity "warning") 'rtags-warnline)
                                                   ((string= severity "fixit") 'rtags-fixitline)
                                                   (t 'rtags-errline)))
                  (if (string= severity "fixit")
                      (progn
                        (overlay-put overlay 'priority 1)
                        (insert (format "%s:%d:%d: fixit: %d-%d: %s\n" filename line column startoffset endoffset message)))
                    (insert (format "%s:%d:%d: %s: %s\n" filename line column severity message)))

                  (setq errorlist (append errorlist (list overlay)))
                  (puthash filename errorlist rtags-overlays)))))))))

(defun rtags-parse-overlay-node (node)
  (when (listp node)
    (let* ((name (car node))
           (attrs (cadr node))
           (body (cddr node))
           (filename (cdr (assq 'name attrs))))
      (when (eq name 'file)
        (rtags-overlays-remove filename)
        (save-excursion
          (goto-char (point-min))
          (flush-lines (concat filename ":")))
        (dolist (it body)
          (rtags-parse-overlay-error-node it filename))))))

(defvar rtags-last-index nil)
(defvar rtags-last-total nil)

(defun rtags-modeline-progress ()
  (if (and rtags-last-index
           rtags-last-total
           (> rtags-last-total 0))
      ;; (not (= rtags-last-index rtags-last-total)))
      (format "RTags: %d/%d %d%%%% " rtags-last-index rtags-last-total (/ (* rtags-last-index 100) rtags-last-total))
    ""))

(add-to-list 'global-mode-string '(:eval (rtags-modeline-progress)))
(defun rtags-parse-diagnostics (output)
  (let ((doc (rtags-parse-xml-string output)) body)
    (when doc
      ;; (message "GOT XML %s" output)
      (cond ((eq (car doc) 'checkstyle)
             (setq body (cddr doc))
             (while body
               (rtags-parse-overlay-node (car body))
               (setq body (cdr body))))
            ((eq (car doc) 'completions)
             (when rtags-completions-enabled
               ;; (message "Got completions [%s]" body)
               (setq body (car (cddr doc)))
               (setq rtags-last-completions
                     (cons (cdar (cadr doc)) ;; location attribute
                           (list (eval (read body)))))))
            ((eq (car doc) 'progress)
             (setq body (cadr doc))
             (while body
               (cond ((eq (caar body) 'index)
                      ;; (message "Got index [%s]" (cdar body))
                      (setq rtags-last-index (string-to-number (cdar body))))
                     ((eq (caar body) 'total)
                      (setq rtags-last-total (string-to-number (cdar body))))
                     (t (message "Unexpected element %s" (caar body))))
               (setq body (cdr body)))
             (force-mode-line-update))
            ;;             (message "RTags: %s/%s (%s%%)" index total)))
            (t (message "Unexpected root element %s" (car doc)))))))

(defun rtags-check-overlay (overlay)
  (if (and (not (active-minibuffer-window)) (not cursor-in-echo-area))
      (rtags-display-overlay overlay (point))))

;;;###autoload
(defun rtags-is-running ()
  (interactive)
  (with-temp-buffer
    (rtags-call-rc "--is-indexing" :noerror t)))

(defun rtags-display-overlay (overlay point)
  (let ((msg (overlay-get overlay 'rtags-error-message)))
    (when (stringp msg)
      (if rtags-display-current-error-as-tooltip
          (popup-tip msg :point point)) ;; :face 'rtags-warnline)) ;;(overlay-get overlay 'face)))
      (if rtags-display-current-error-as-message
          (message (concat "RTags: " msg))))))

(defvar rtags-update-current-error-timer nil)

(defun rtags-display-current-error ()
  (let ((current-overlays (overlays-at (point))))
    (setq rtags-update-current-error-timer nil)
    (while (and current-overlays (not (rtags-check-overlay (car current-overlays))))
      (setq current-overlays (cdr current-overlays)))))

(defun rtags-update-current-error ()
  (if rtags-update-current-error-timer
      (cancel-timer rtags-update-current-error-timer))
  (setq rtags-update-current-error-timer
        (and (or rtags-display-current-error-as-message
                 rtags-display-current-error-as-tooltip)
             (get-buffer "*RTags Diagnostics*")
             (run-with-idle-timer
              rtags-error-timer-interval
              nil
              (function rtags-display-current-error)))))

(defun rtags-is-rtags-overlay (overlay) (and overlay (overlay-get overlay 'rtags-error-message)))

(defun rtags-overlay-comparator (l r)
  (< (overlay-start l) (overlay-start r)))

(defun rtags-overlays-on-screen ()
  (sort (remove-if-not 'rtags-is-rtags-overlay (overlays-in (window-start) (window-end))) #'rtags-overlay-comparator))

(defvar rtags-highlighted-overlay nil)

;;;###autoload
(defun rtags-cycle-overlays-on-screen ()
  (interactive)
  (let* ((overlays (rtags-overlays-on-screen))
         (idx (and rtags-highlighted-overlay (position rtags-highlighted-overlay overlays)))
         (overlay (if (and idx (< (1+ idx) (length overlays)))
                      (nth (1+ idx) overlays)
                    (car overlays))))
    (when overlay
      (setq rtags-highlighted-overlay overlay)
      (rtags-display-overlay overlay (overlay-start overlay)))))

(defun rtags-fix-fixit-overlay (overlay)
  (let ((msg (overlay-get overlay 'rtags-error-message))
        (severity (overlay-get overlay 'rtags-error-severity))
        (insert)
        (start (overlay-get overlay 'rtags-error-start))
        (end (overlay-get overlay 'rtags-error-end)))
    (if (and start end msg (stringp severity) (string= severity "fixit") (string-match "did you mean '\\(.*\\)'\\?$" msg))
        (save-excursion
          (setq insert (match-string-no-properties 1 msg))
          (rtags-goto-offset start)
          (delete-char (- end start))
          (if insert (insert insert))))))

;;;###autoload
(defun rtags-fix-fixit-at-point ()
  (interactive)
  (let ((current-overlays (overlays-at (point))))
    (while (and current-overlays (not (rtags-fix-fixit-overlay (car current-overlays))))
      (setq current-overlays (cdr current-overlays)))))
<<<<<<< HEAD

(defvar rtags-completion-signatures (make-hash-table :test 'equal))
(defvar rtags-completion-buffer-pending nil)

(defun rtags-completion-stream-process-filter (process output)
  (let* ((buf (process-buffer process))
         (process-output t)
         (delimiter (string-match "`" output)))
    (cond (delimiter
           (let (deactivate-mark)
             (with-current-buffer buf
               (erase-buffer)
               (setq rtags-completion-signatures (make-hash-table :test 'equal)
                     rtags-completion-buffer-pending nil
                     output (substring output (+ delimiter 1))))))
          ((string= (substring output 0 (min 21 (length output))) "Scheduled rebuild of ")
           (progn
             (setq rtags-completion nil
                   rtags-completion-cache-line 0
                   rtags-completion-cache-column 0
                   rtags-completion-cache-line-contents ""
                   rtags-completion-cache-file-name ""
                   process-output nil)
             (rtags-restart-completion-cache-timer)))
          (rtags-completion-buffer-pending
           (setq output (concat rtags-completion-buffer-pending output)
                 rtags-completion-buffer-pending nil))
          (t nil))
    (if process-output
        (with-current-buffer buf
          (let ((deactivate-mark) (continue t) (idx 0) (last 0))
            (save-excursion
              (goto-char (point-max))
              (while continue
                (setq idx (string-match "\n" output last))
                (if idx
                    (let* ((ws (string-match " " output last))
                           (key (substring output last ws))
                           (values (gethash key rtags-completion-signatures)))
                      (when (and ws (< (+ ws 1) idx))
                        (setq values (add-to-list 'values (substring output (+ ws 1) idx)))
                        (puthash key values rtags-completion-signatures))
                      (insert (concat key "\n"))
                      (setq last (+ idx 1)))
                  (progn
                    (unless (= last (length output))
                      (setq rtags-completion-buffer-pending (substring output last)))
                    (setq continue nil))))))))))

(defvar rtags-completion-cache-timer nil)

;;;###autoload
(defun rtags-restart-completion-cache-timer ()
  (interactive)
  (if rtags-completion-cache-timer
      (cancel-timer rtags-completion-cache-timer))
  (setq rtags-completion-cache-timer
        (and (or (eq major-mode 'c++-mode)
                 (eq major-mode 'c-mode))
             (not (eq rtags-completion-mode 'rtags-completion-disabled))
             (run-with-idle-timer rtags-completion-timer-interval nil (function rtags-prepare-completions)))))

(defun rtags-ac-completions ()
  (if (get-buffer "*RTags Completions*")
      (with-current-buffer "*RTags Completions*"
        (unless (string= (buffer-substring-no-properties (1+ (point-min)) (1- (point-max)))
                         "Process RTags Completions Stream finished")
          (split-string (buffer-string))))))


;; stolen from irony-mode ;; https://github.com/Sarcasm/irony-mode
(defun rtags-irony-get-completion-point ()
  "Return the point where the completion should start from the
current point. If no completion can be used in the current
context return NIL.

Note: This function try to return the point only in case where it
seems to be interesting and not too slow to show the completion
under point. If you want to have the completion *explicitly* you
should use `irony-get-completion-point-anywhere'."
  ;; Try different possibilities...
  (or
   ;; - Object member access: '.'
   ;; - Pointer member access: '->'
   ;; - Scope operator: '::'
   (if (re-search-backward "\\(?:\\.\\|->\\|::\\)\\(\\(?:[_a-zA-Z][_a-zA-Z0-9]*\\)?\\)\\=" nil t)
       (let ((point (match-beginning 1)))
         ;; fix floating number literals (the prefix tried to complete
         ;; the following "3.[COMPLETE]")
         (unless (re-search-backward "[^_a-zA-Z0-9][[:digit:]]+\\.[[:digit:]]*\\=" nil t)
           point)))
   ;; Initialization list (use the syntactic informations partially
   ;; stolen from `c-show-syntactic-information')
   ;; A::A() : [complete], [complete]
   (if (re-search-backward "[,:]\\s-*\\(\\(?:[_a-zA-Z][_a-zA-Z0-9]*\\)?\\)\\=" nil t)
       (let* ((point (match-beginning 1))
              (c-parsing-error nil)
              (syntax (if (boundp 'c-syntactic-context)
                          c-syntactic-context
                        (c-save-buffer-state nil (c-guess-basic-syntax)))))
         (if (or (assoc 'member-init-intro (c-guess-basic-syntax))
                 (assoc 'member-init-cont (c-guess-basic-syntax)))
             ;; Check if were are in an argument list
             ;; without this when we have:
             ;;  A::A() : foo(bar, []
             ;; the completion is triggered.
             (if (eq (car (syntax-ppss)) 0) ;see [[info:elisp#Parser State]]
                 point))))
   ;; switch/case statements, complete after the case
   (if (re-search-backward "[ \n\t\v\r\f;{]case\\s-+\\(\\(?:[_a-zA-Z][_a-zA-Z0-9]*\\)?\\)\\=" nil t)
       (match-beginning 1))))

;; (defun rtags-completion-prefix-point ()
;;   (save-excursion
;;     (goto-char (point-min))
;;     (forward-line (1- rtags-completion-cache-line))
;;     (forward-char rtags-completion-cache-column)
;;     (- (point) 2)))

(defconst rtags-ac-completions-source
  '((candidates . rtags-ac-completions)
    (prefix . rtags-irony-get-completion-point)
    (requires . 0)))

;; (defconst ac-source-irony
;;   '((candidates     . (irony-ac-candidates ac-point))
;;     (prefix         . irony-get-completion-point)
;;     (requires       . 0)
;;     (candidate-face . ac-irony-candidate-face)
;;     (selection-face . ac-irony-selection-face)
;;     (action         . irony-ac-action)
;;     (allow-dups)
;;     (cache))

;;;###autoload
(defun rtags-ac-post-command-hook () (interactive) (if auto-complete-mode (ac-handle-post-command)))
;;;###autoload
(defun rtags-ac-pre-command-hook () (interactive) (if auto-complete-mode (ac-handle-pre-command)))
;;;###autoload
(defun rtags-ac-after-save-hook () (interactive) (if auto-complete-mode (ac-clear-variables-after-save)))

;;;###autoload
(defun rtags-ac-find-file-hook ()
  (interactive)
  (when (and (or (eq major-mode 'c++-mode)
                 (eq major-mode 'c-mode))
             (rtags-is-indexed))
    (setq ac-sources '(rtags-ac-completions-source))
    (auto-complete-mode 1)
    (kill-local-variable 'post-command-hook)
    (kill-local-variable 'pre-command-hook)
    (kill-local-variable 'after-save-hook)
    (add-hook 'post-command-hook (function rtags-ac-post-command-hook))
    (add-hook 'pre-command-hook (function rtags-ac-pre-command-hook))
    (add-hook 'after-save-hook (function rtags-ac-after-save-hook)))
  t)

;;;###autoload
(defun rtags-update-completion-mode ()
  (interactive)
  (if (and rtags-completion-stream-process (eq (process-status rtags-completion-stream-process) 'run))
      (interrupt-process rtags-completion-stream-process))
  (if (get-buffer "*RTags Completions*")
      (kill-buffer "*RTags Completions*"))
  (when rtags-completion-cache-timer
    (cancel-timer rtags-completion-cache-timer)
    (setq rtags-completion-cache-timer nil))
  (if (eq rtags-completion-mode 'rtags-completion-disabled)
      (progn
        (remove-hook 'find-file-hook 'rtags-ac-find-file-hook)
        (if (equal ac-sources (list rtags-ac-completions-source))
            (setq ac-sources (list ac-source-words-in-same-mode-buffers))))
    (progn
      (unless (eq rtags-completion-mode 'rtags-complete-with-dabbrev)
        (add-hook 'find-file-hook 'rtags-ac-find-file-hook)))))

(defcustom rtags-completion-mode 'rtags-completion-disabled
  "What to do about completion with rtags"
  :type  '(choice
           (const :tag "Disable completion" rtags-completion-disabled)
           (const :tag "Enable completion with dabbrev" rtags-complete-with-dabbrev)
           (const :tag "Enable completion with dabbrev and autocomplete" rtags-complete-with-dabbrev-and-autocomplete)
           (const :tag "Enable completion with autocomplete" rtags-complete-with-autocomplete))
  :group 'rtags
  :set '(lambda (variable value)
          (when (and (or (eq value 'rtags-complete-with-autocomplete)
                         (eq value 'rtags-complete-with-dabbrev-and-autocomplete))
                     (not (or (fboundp 'auto-complete-mode)
                              (require 'auto-complete nil t))))
            (error "You have to make auto-complete.el available to use this completion mode")
            (setq value 'rtags-completion-disabled))
          (custom-set-default variable value)
          (rtags-update-completion-mode)
          value))

(defvar rtags-last-update-current-project-buffer nil)

=======

(defvar rtags-last-update-current-project-buffer nil)
>>>>>>> fa0aeef2
;;;###autoload
(defun rtags-update-current-project ()
  (interactive)
  (condition-case nil
      (when (and (buffer-file-name)
                 (not (eq (current-buffer) rtags-last-update-current-project-buffer)))
        (setq rtags-last-update-current-project-buffer (current-buffer))
        (let* ((rc (rtags-executable-find "rc"))
               (path (buffer-file-name))
               (arguments (list "-T" path "--silent-query")))
          (when rc
            (push (concat "--with-project=" path) arguments)
            (let ((mapped (if rtags-match-source-file-to-project (apply rtags-match-source-file-to-project (list path)))))
              (if (and mapped (length mapped)) (push (concat "--with-project=" mapped) arguments)))
            (apply #'start-process "rtags-update-current-project" nil rc arguments))))
    (error (message "Got error in rtags-update-current-project"))))

(defvar rtags-tracking-timer nil)
<<<<<<< HEAD

=======
>>>>>>> fa0aeef2
;;;###autoload
(defun rtags-restart-tracking-timer()
  (interactive)
  (if rtags-tracking-timer
      (cancel-timer rtags-tracking-timer))
  (setq rtags-tracking-timer
        (and rtags-tracking (string= (buffer-name) rtags-buffer-name)
             (run-with-idle-timer
              rtags-tracking-timer-interval
              nil
              (lambda ()
                (if (> (length (window-list)) 1)
                    (rtags-show-in-other-window))
                (if rtags-tracking-timer
                    (cancel-timer rtags-tracking-timer))
                (setq rtags-tracking-timer nil))))))

;;;###autoload
(defun rtags-post-command-hook ()
  (interactive)
  (when rtags-enabled
    (rtags-update-current-project)
    (rtags-update-current-error)
    (rtags-close-taglist)
<<<<<<< HEAD
    (rtags-restart-tracking-timer)))
=======
    (rtags-restart-tracking-timer)
    (rtags-update-completions-timer)))
>>>>>>> fa0aeef2

(add-hook 'post-command-hook (function rtags-post-command-hook))
;; (remove-hook 'post-command-hook (function rtags-post-command-hook))

;;;###autoload
(defun rtags-stop-diagnostics ()
  (interactive)
  (if (and rtags-diagnostics-process (not (eq (process-status rtags-diagnostics-process) 'exit)))
      (kill-process rtags-diagnostics-process))
  (if (get-buffer "*RTags Diagnostics*")
      (kill-buffer "*RTags Diagnostics*")))

;;;###autoload
(defun rtags-clear-diagnostics ()
  (interactive)
  (when (get-buffer "*RTags Diagnostics*")
    (let (deactivate-mark)
      (with-current-buffer "*RTags Diagnostics*"
        (setq buffer-read-only nil)
        (goto-char (point-min))
        (delete-char (- (point-max) (point-min)))
<<<<<<< HEAD
        (if (buffer-file-name)
            (error "Set buffer with file %s read only " (buffer-file-name)))
        (setq buffer-read-only t)))))
=======
        (setq buffer-read-only t))))
  (rtags-clear-diagnostics-overlays))
>>>>>>> fa0aeef2

(defun rtags-trim-whitespace (str)
  (while (string-match "\\`\n+\\|^\\s-+\\|\\s-+$\\|\n+\\'" str)
    (setq str (replace-match "" t t str)))
  str)

(defvar rtags-pending-diagnostics nil)
(defun rtags-diagnostics-process-filter (process output)
  (let ((errors)
        (oldbuffer (current-buffer))
        (proc (get-process "RTags Diagnostics"))
        (files (make-hash-table)))
    (when rtags-pending-diagnostics
      (setq output (concat rtags-pending-diagnostics output))
      (setq rtags-pending-diagnostics nil))
    (with-current-buffer (process-buffer process)
      (setq buffer-read-only nil)
      ;; (message "matching [%s]" output)
      (let (endpos length current)
        (while (cond ((setq endpos (string-match "</checkstyle>" output))
                      (setq length 13))
                     ((setq endpos (string-match "</progress>" output))
                      (setq length 11))
                     ((setq endpos (string-match "</completions>" output))
                      (setq length 14))
                     (t nil))
          (setq current (substring output 0 (+ endpos length)))
          (setq output (rtags-trim-whitespace (substring output (+ endpos length))))
          (setq endpos (or (string-match "</checkstyle>" output)
                           (string-match "</progress>" output)
                           (string-match "</completions>" output)))
          (rtags-reset-bookmarks)
          (rtags-parse-diagnostics (rtags-trim-whitespace current))))
      (setq buffer-read-only t)
      (when (> (length output) 0)
        (setq rtags-pending-diagnostics output)))))

(defvar rtags-diagnostics-mode-map (make-sparse-keymap))
(define-key rtags-diagnostics-mode-map (kbd "q") 'rtags-bury-or-delete)
(define-key rtags-diagnostics-mode-map (kbd "c") 'rtags-clear-diagnostics)
(define-key rtags-diagnostics-mode-map (kbd "f") 'rtags-apply-fixit-at-point)
(set-keymap-parent rtags-diagnostics-mode-map compilation-mode-map)
(define-derived-mode rtags-diagnostics-mode compilation-mode
  (setq mode-name "rtags-diagnostics")
  (use-local-map rtags-diagnostics-mode-map)
  (if (buffer-file-name)
      (error "Set buffer with file %s read only " (buffer-file-name)))
  (setq buffer-read-only t))

(defun rtags-init-diagnostics-buffer-and-process (&optional nodirty)
  (let ((buf (get-buffer-create "*RTags Diagnostics*")))
    (unless nodirty (rtags-reparse-file))
    (with-current-buffer buf
      (rtags-diagnostics-mode))
    (if (cond ((not rtags-diagnostics-process) t)
              ((eq (process-status rtags-diagnostics-process) 'exit) t)
              ((eq (process-status rtags-diagnostics-process) 'signal) t)
              (t nil))
        (let ((process-connection-type nil)) ;; use a pipe
          (setq rtags-diagnostics-process (start-process "RTags Diagnostics" buf (rtags-executable-find "rc") "-m"))
          (set-process-filter rtags-diagnostics-process (function rtags-diagnostics-process-filter))
          (rtags-clear-diagnostics)))))

;;;###autoload
(defun rtags-diagnostics (&optional restart nodirty)
  (interactive "P")
  (if restart
      (rtags-stop-diagnostics))
  (rtags-init-diagnostics-buffer-and-process)
<<<<<<< HEAD
  (switch-to-buffer-other-window "*RTags Diagnostics*")
  (other-window 1))
=======
  (when (called-interactively-p 'any)
    (switch-to-buffer-other-window "*RTags Diagnostics*")
    (other-window 1)))
>>>>>>> fa0aeef2

(defvar rtags-indexed nil)
(defvar rtags-file-managed nil)

(defun rtags-buffer-status (&optional buffer)
  (let ((path (expand-file-name (or (buffer-file-name buffer) dired-directory default-directory))))
    (with-temp-buffer
      (rtags-call-rc :path path "-T" path :noerror t :silent-query t)
      (goto-char (point-min))
<<<<<<< HEAD
      (cond ((looking-at "1") 'rtags-indexed)
            ((looking-at "2") 'rtags-file-managed)
            (t nil)))))
=======
      (cond ((looking-at "indexed") 'rtags-indexed)
            ((looking-at "managed") 'rtags-file-managed)
            (t nil)))))

(defun rtags-compilation-flags ()
  (interactive)
  (let ((path (buffer-file-name)))
    (if path
        (with-temp-buffer
          (rtags-call-rc :path path "--source" path "--compilation-flags-only" "--compilation-flags-split-line")
          (split-string (buffer-substring-no-properties (point-min) (point-max)) "\n")))))
>>>>>>> fa0aeef2

(defun rtags-is-indexed (&optional buffer)
  (equal (rtags-buffer-status buffer) 'rtags-indexed))

(defun rtags-has-filemanager (&optional buffer)
  (rtags-buffer-status buffer))

(defun rtags-handle-results-buffer (&optional noautojump)
  (setq rtags-last-request-not-indexed nil)
<<<<<<< HEAD
  (let ((wasreadonly buffer-read-only))
    (setq buffer-read-only nil)
    (rtags-reset-bookmarks)
    (cond ((= (point-min) (point-max))
           (setq buffer-read-only wasreadonly)
           (message "RTags: No results") nil)
          ((and (not nobury) (= (count-lines (point-min) (point-max)) 1))
           (setq buffer-read-only wasreadonly)
           (let ((string (buffer-string)))
             (bury-buffer)
             (rtags-goto-location string)))
          (t
           (switch-to-buffer-other-window rtags-buffer-name)
           (shrink-window-if-larger-than-buffer)
           (goto-char (point-min))
           (rtags-start-mode t nil)
           (setq buffer-read-only wasreadonly)
           (when (and rtags-jump-to-first-match (not noautojump))
             (rtags-select-other-window))))))

(defun rtags-is-definition (kind)
  (cond ((string= kind "0") nil)
        ((string= kind "f") nil)
        ((string= kind "m") nil)
        ((string= kind "c") nil)
        ((string= kind "s") nil)
        ((string= kind "r") nil)
        (t t)))

;; (defun rtags-compare-int (l r)
;;   (let ((lint (string-to-number l))
;;         (rint (string-to-number r)))
;;     (cond ((< lint rint) -1)
;;           ((> lint rint) 1)
;;           (t 0))))

(defun rtags-async-rc-filter (process output)
  (let ((buf (process-buffer process))
        (wasempty)
        (hasline))
    (with-current-buffer buf
      (setq buffer-read-only nil)
      (save-excursion
        (setq wasempty (= (point-min) (point-max)))
        (goto-char (point-max))
        (insert output)
        (goto-char (point-min))
        (when (re-search-forward "\n" nil t)
          (setq hasline t)))
      (setq buffer-read-only t)
      (when (and wasempty hasline)
        (when (buffer-file-name)
          (error "Set buffer with file %s read only " (buffer-file-name)))
        (rtags-handle-completion-buffer nil t)))))

(defun rtags-async-rc-sentinel (process state)
  (when (string= state "finished\n")
    (let ((buf (process-buffer process)))
      (when buf
        (with-current-buffer buf
          (let ((wasreadonly buffer-read-only))
            (setq buffer-read-only nil)
            (flush-lines "^[ \t]*$" (point-min) (point-max) nil)
            (flush-lines "Process finished rc" (point-min) (point-max) nil)
            (setq buffer-read-only wasreadonly)))))))

;;;###autoload
(defun rtags-standard-save-hook ()
  (interactive)
  (if (and (get-buffer "*RTags Diagnostics*") (rtags-is-indexed))
      (rtags-clear-diagnostics))
  t)
=======
  (rtags-reset-bookmarks)
  (cond ((= (point-min) (point-max))
         (message "RTags: No results") nil)
        ((= (count-lines (point-min) (point-max)) 1)
         (let ((string (buffer-string)))
           (bury-buffer)
           (rtags-goto-location string)))
        (t
         (switch-to-buffer-other-window rtags-buffer-name)
         (shrink-window-if-larger-than-buffer)
         (goto-char (point-max))
         (if (= (point-at-bol) (point-max))
             (delete-backward-char 1))
         (rtags-init-bookmarks)
         (rtags-mode)
         (when (and rtags-jump-to-first-match (not noautojump))
           (rtags-select-other-window)))))
>>>>>>> fa0aeef2

(defun rtags-filename-complete (string predicate code)
  (let ((complete-list (make-vector 63 0)))
    (if (or (string-match "\\(.*\\),[0-9]+" string)
            (string-match "\\(.*\\):[0-9]+:[0-9]+" string)
            (string-match "\\(.*\\):[0-9]+" string))
        (setq string (match-string-no-properties 1 string)))
    (with-temp-buffer
      (rtags-call-rc :path default-directory "-P" string (if rtags-find-file-case-insensitive "-I"))
      (goto-char (point-min))
      (if (equal "" string)
          (while (not (eobp))
            (intern (buffer-substring-no-properties (point-at-bol) (point-at-eol)) complete-list)
            (forward-line))
        (let ((match-string-no-properties (format  ".*\\(%s.*\\)" string)))
          (while (not (eobp))
            (if (looking-at match-string-no-properties)
                (intern (buffer-substring-no-properties (match-beginning 1) (match-end 1)) complete-list))
            (forward-line))))
      (cond ((eq code nil)
             (try-completion string complete-list predicate))
            ((eq code t)
             (all-completions string complete-list predicate))
            ((eq code 'lambda)
             (if (intern-soft string complete-list) t nil))))))

(defvar rtags-taglist-protected nil)
(defvar rtags-taglist-locations nil)
(define-derived-mode rtags-taglist-mode fundamental-mode
  (setq mode-name "rtags-taglist")
  (use-local-map rtags-mode-map)
  (run-hooks 'rtags-taglist-mode-hook))

;;;###autoload
(defun rtags-close-taglist ()
  (interactive)
  (unless rtags-taglist-protected
    (let ((buf (get-buffer rtags-buffer-name)))
      (if (and buf
               (not (eq (current-buffer) buf))
               (eq (with-current-buffer buf major-mode) 'rtags-taglist-mode))
          (let ((windows (window-list)))
            (while windows
              (when (eq (window-buffer (car windows)) buf)
                (delete-window (car windows))
                (setq windows nil))
              (setq windows (cdr windows))))))))

;; category (list (text . (location . linenumber)))
(defun rtags-taglist-insert-category (category name)
  (let ((max 0))
    (when category
      (set-mark-command nil)
      (insert name ":\n")
      (facemenu-set-underline)
      (while category
        (add-to-list 'rtags-taglist-locations (cons (line-number-at-pos) (cdar category)))
        (let* ((text (caar category))
               (len (length text)))
          (insert " " text "\n")
          (setq max (max len max)))
        (setq category (cdr category))))
    max))

;;;###autoload
(defun rtags-taglist ()
  (interactive)
  (rtags-save-location)
  (setq rtags-taglist-locations nil)
  (let* ((fn (buffer-file-name)) functions classes variables enums macros other)
    (with-temp-buffer
      (rtags-call-rc :path fn :path-filter fn "-F" "--cursor-kind" "--display-name" "--no-context")
      ;; (message (buffer-string))
      (unless (= (point-min) (point-max))
        (while (not (eobp))
          (let ((line (buffer-substring-no-properties (point-at-bol) (point-at-eol))))
            (if (string-match "^\\(.*:\\)\\([0-9]+\\)\\(:[0-9]+:\\)\t\\(.*\\)\t\\(.*\\)$" line)
                (let ((loc-start (match-string-no-properties 1 line))
                      (linenum (match-string-no-properties 2 line))
                      (loc-end (match-string-no-properties 3 line))
                      (text (match-string-no-properties 4 line))
                      (type (match-string-no-properties 5 line)))
                  (add-to-list (cond ((or (string= type "FunctionDecl") (string= type "CXXMethod")
                                          (string= type "CXXConstructor") (string= type "CXXDestructor")) 'functions)
                                     ((or (string= type "ClassDecl") (string= type "StructDecl")) 'classes)
                                     ((or (string= type "VarDecl") (string= type "FieldDecl") (string= type "ParmDecl")) 'variables)
                                     ((or (string= type "EnumDecl") (string= type "EnumConstantDecl")) 'enums)
                                     ((or (string= type "macro definition") (string= type "include directive")) 'macros)
                                     (t 'other))
                               (cons (concat text ":" linenum) (concat loc-start linenum loc-end))))))
          (forward-line))))
    (when (or functions classes variables enums macros other)
      (delete-other-windows)
      (let ((buf (rtags-get-buffer)) (max 0))
        (with-current-buffer buf
          (erase-buffer)
          (setq max (max max (rtags-taglist-insert-category functions "Functions")))
          (setq max (max max (rtags-taglist-insert-category classes "Classes/Structs")))
          (setq max (max max (rtags-taglist-insert-category variables "Vars/Fields/Params")))
          (setq max (max max (rtags-taglist-insert-category enums "Enums")))
          (setq max (max max (rtags-taglist-insert-category macros "Macros")))
          (setq max (max max (rtags-taglist-insert-category other "Other")))
          (setq buffer-read-only t)
          (goto-char (point-min))
          (forward-line))
        (split-window-horizontally (min (/ (frame-width) 2) (+ 2 max)))
        (switch-to-buffer buf)
        (rtags-taglist-mode)))))

;;;###autoload
(defun rtags-select (&optional other-window remove show)
  (interactive "P")
  (let* ((line (line-number-at-pos))
         (bookmark (format "R_%d" line))
         (window (selected-window)))
    (cond ((eq major-mode 'rtags-taglist-mode)
           (rtags-goto-location (cdr (assoc line rtags-taglist-locations)) nil other-window))
          ((and (>= rtags-buffer-bookmarks line)
                (member bookmark (bookmark-all-names)))
           (when other-window
             (if (= (length (window-list)) 1)
                 (split-window))
             (other-window 1))
           (bookmark-jump bookmark)
           (rtags-location-stack-push))
          (t (rtags-goto-location (buffer-substring-no-properties (point-at-bol) (point-at-eol)) nil other-window)))
    (if remove
        (delete-window window)
      (if show
          (select-window window)))))

;;;###autoload
(defun rtags-select-other-window (&optional not-other-window)
  (interactive "P")
  (rtags-select (not not-other-window)))

;;;###autoload
(defun rtags-show-in-other-window ()
  (interactive)
  ;; (message "About to show")
  (rtags-select t nil t))

;;;###autoload
(defun rtags-select-and-remove-rtags-buffer ()
  (interactive)
  (rtags-select t t))

;;;###autoload
(defun rtags-imenu ()
  (interactive)
  (rtags-save-location)
  (let* ((fn (buffer-file-name))
         (alternatives (with-temp-buffer
                         (rtags-call-rc :path fn :path-filter fn "--imenu" "--list-symbols" "-Y")
                         (eval (read (buffer-string)))))
         (match (car alternatives)))
    (if (> (length alternatives) 1)
        (setq match (ido-completing-read "Symbol: " alternatives)))
    (if match
        (rtags-goto-location (with-temp-buffer (rtags-call-rc :path fn "-F" match :path-filter fn) (buffer-string)))
      (message "RTags: No symbols"))))

(defun rtags-append (txt)
  (goto-char (point-min))
  (while (< (point-at-eol) (point-max))
    (goto-char (point-at-eol))
    (insert txt)
    (forward-line)))

(defvar rtags-find-file-history nil)

;;;###autoload
(defun rtags-find-file (&optional prefix tagname)
  (interactive "P")
  (rtags-save-location)
  (let ((tagname (rtags-current-symbol t)) prompt input offset line column
        (prefer-exact rtags-find-file-prefer-exact-match))
    (if prefix
        (setq prefer-exact (not prefer-exact)))
    (if (> (length tagname) 0)
        (setq prompt (concat (format "Find rfiles (default %s): " tagname)))
      (setq prompt "Find rfiles: "))
    (rtags-is-indexed)
    (setq input (completing-read prompt (function rtags-filename-complete) nil nil nil 'rtags-find-file-history))
    (setq rtags-find-file-history (remove-duplicates rtags-find-file-history :from-end t :test 'equal))
    (cond ((string-match "\\(.*\\),\\([0-9]+\\)" input)
           (progn
             (setq tagname (match-string-no-properties 1 input))
             (setq offset (string-to-number (match-string-no-properties 2 input)))))
          ((string-match "\\(.*\\):\\([0-9]+\\):\\([0-9]+\\)" input)
           (progn
             (setq tagname (match-string-no-properties 1 input))
             (setq line (string-to-number (match-string-no-properties 2 input)))
             (setq column (string-to-number (match-string-no-properties 3 input)))))
          ((string-match "\\(.*\\):\\([0-9]+\\)" input)
           (setq tagname (match-string-no-properties 1 input))
           (setq line (string-to-number (match-string-no-properties 2 input))))
          ((not (equal "" input))
           (setq tagname input))
          (t nil))

    ;; (message (format "%s %s %d" input tagname rtags-find-file-offset))
    (rtags-reset-bookmarks)
    (rtags-location-stack-push)

    (with-current-buffer (rtags-get-buffer)
      (rtags-call-rc "-K" "-P" tagname
                     (if rtags-find-file-case-insensitive "-I")
                     (if prefer-exact "-A"))
      (and (= (point-min) (point-max))
           (string-match "[^/]\\.\\.[^/]" tagname)
           (rtags-call-rc "-K" "-P"
                          (replace-regexp-in-string "\\([^/]\\)\\.\\.\\([^/]\\)" "\\1.\\2" tagname)
                          (if rtags-find-file-case-insensitive "-I")
                          (if prefer-exact "-A")))

      (cond (offset (rtags-append (format ",%d" offset)))
            ((and line column) (rtags-append (format ":%d:%d" line column)))
            ((and line) (rtags-append (format ":%d" line)))
            (t nil))
      ;; (message (format "Got lines and shit %d\n[%s]" (count-lines (point-min) (point-max)) (buffer-string)))
      (goto-char (point-min))
      (cond ((= (point-min) (point-max)) t)
            ((= (count-lines (point-min) (point-max)) 1) (rtags-goto-location (buffer-substring-no-properties (point-at-bol) (point-at-eol))))
<<<<<<< HEAD
            (t (progn
                 (switch-to-buffer-other-window rtags-buffer-name)
                 (shrink-window-if-larger-than-buffer)
                 (rtags-start-mode nil t)))))))
=======
            (t (switch-to-buffer-other-window rtags-buffer-name)
               (shrink-window-if-larger-than-buffer)
               (rtags-init-bookmarks)
               (rtags-mode))))))
>>>>>>> fa0aeef2

;;;###autoload
(defun rtags-show-rtags-buffer ()
  (interactive)
  (if (get-buffer rtags-buffer-name)
      (display-buffer rtags-buffer-name)))

;;;###autoload
(defun rtags-fixit (&optional ediff buffer)
  (interactive "P")
  (save-some-buffers)
  (unless buffer
    (setq buffer (current-buffer)))
  (save-excursion
    (let* ((path (buffer-file-name buffer))
           (tempbuf nil)
           (buffertext (if ediff (with-current-buffer buffer (buffer-string))))
           (min (line-number-at-pos (if mark-active (region-beginning) (point-min))))
           (max (line-number-at-pos (if mark-active (region-end) (point-max))))
           (line nil))
      (with-temp-buffer
        (rtags-call-rc :path path "--fixit" path)
        (goto-char (point-min))
        (while (not (eobp))
          (let ((line (buffer-substring-no-properties (point-at-bol) (point-at-eol))))
            (if (string-match "^\\([0-9]+\\):\\([0-9]+\\) \\([0-9]+\\) \\(.*\\)$" line)
                (let ((line (string-to-number (match-string-no-properties 1 line)))
                      (col (string-to-number (match-string-no-properties 2 line)))
                      (length (string-to-number (match-string-no-properties 3 line)))
                      (text (match-string-no-properties 4 line)))
                  (when (and (>= line min) (<= line max))
                    (when (not (or (not ediff) tempbuf))
                      (setq tempbuf (rtags-get-buffer (format "*RTags Fixit - %s *" path)))
                      (with-current-buffer tempbuf
                        (insert buffertext)))
                    (with-current-buffer (or tempbuf buffer)
                      (rtags-goto-line-col line col)
                      (delete-char length) ;; may be 0
                      (insert text))))))
          ;; (message (format "got something %d to %d => [%s]" start end text))))
          (forward-line)))
      (if tempbuf
          (let ((tempbufname (format "/tmp/rtags-fixit-%s" (file-name-nondirectory path))))
            (with-current-buffer tempbuf (write-file tempbufname))
            (kill-buffer tempbuf)
            (ediff path tempbufname))))))

(defun rtags-current-symbol-name (&optional cursorinfo)
  (unless cursorinfo
    (setq cursorinfo (rtags-cursorinfo)))
  (let ((container (string-match "^Container:" cursorinfo))
        (symbolname (string-match "^SymbolName: \\(.*\\)$" cursorinfo)))
    (if (and symbolname (or (not container) (< symbolname container)))
<<<<<<< HEAD
        (match-string 1 cursorinfo))))
=======
        (match-string-no-properties 1 cursorinfo))))
>>>>>>> fa0aeef2

(defun rtags-current-container-name (&optional cursorinfo)
  (unless cursorinfo
    (setq cursorinfo (rtags-cursorinfo)))
  (let* ((container (string-match "^Container:" cursorinfo))
         (symbolname (string-match "^SymbolName: \\(.*\\)$" cursorinfo (if container container 0))))
    (if container
        (match-string-no-properties 1 cursorinfo)
      nil)))

(defun rtags-cursor-extent (&optional location)
  (let ((cursorinfo (rtags-cursorinfo location)))
    (if (string-match "^Range: \\([0-9]+\\)-\\([0-9]+\\)$" cursorinfo)
        (let ((start (+ (string-to-number (match-string-no-properties 2 cursorinfo)) 1))
              (end (+ (string-to-number (match-string-no-properties 3 cursorinfo)) 1)))
          (cons start end)))))

(defvar rtags-other-window-window nil)

;;;###autoload
(defun rtags-remove-other-window ()
  (interactive)
  (let ((ret ""))
    (if (and (> (length (window-list nil nil)) 1)
             rtags-other-window-window
             (window-live-p rtags-other-window-window))
        (progn
          (select-window rtags-other-window-window)
          (setq ret (rtags-current-location))
          (delete-window rtags-other-window-window)
          (setq rtags-other-window-window nil)))
    ret))

(defcustom rtags-timeout nil
  "Max amount of ms to wait for operation to finish"
  :group 'rtags
  :type 'integer)

(defcustom rtags-find-file-case-insensitive nil
  "Treat files case insensitively"
  :group 'rtags
  :type 'boolean)

(defcustom rtags-find-file-prefer-exact-match t
  "Jump directly to files that exactly match the filename for rtags-find-file"
  :group 'rtags
  :type 'boolean)

(defcustom rtags-match-source-file-to-project nil
  "Function to match source file to a build directory"
  :group 'rtags
  :type 'function)

(defcustom rtags-other-window-window-size-percentage 30 "Percentage size of other buffer" :group 'rtags :type 'integer)

;;;###autoload
(defun rtags-show-target-in-other-window ()
  (interactive)
  (let ((target (rtags-target)))
    (unless target
      (let ((token (rtags-current-token)))
        (if token
            (with-temp-buffer
              (rtags-call-rc "--declaration-only" "-N" "-F" token)
              (if (= (count-lines (point-min) (point-max)) 1)
                  (setq target (buffer-substring-no-properties (point) (- (point-max) 1))))))))
    (if target
        (let ((other-window-content (rtags-remove-other-window))
              (win (selected-window))
              (height (* (window-height) (- 100 rtags-other-window-window-size-percentage))))
          (unless (string= target other-window-content)
            (progn
              (setq height (/ height 100))
              (setq rtags-other-window-window (split-window nil height))
              (select-window rtags-other-window-window)
              (rtags-goto-location target)
              (recenter-top-bottom 0)
              (select-window win)))))))

<<<<<<< HEAD
(defun rtags-code-complete-at ()
  (interactive)
  (let* ((buffer (current-buffer))
         (modified (buffer-modified-p))
         (text (and modified (buffer-substring-no-properties (point-min) (point-max))))
         (path (buffer-file-name))
         (line (line-number-at-pos))
         (column (1+ (rtags-find-symbol-start))))
    (with-temp-buffer
      (if text
          (insert text))
      (rtags-call-rc :path path :unsaved buffer "-x" (format "%s:%d:%d" path line column)))))

(defvar rtags-local-references-overlays nil)
(defun rtags-clear-local-references-overlays()
  (interactive)
  (while rtags-local-references-overlays
    (delete-overlay (car rtags-local-references-overlays))
    (setq rtags-local-references-overlays (cdr rtags-local-references-overlays))))

(defun rtags-offset-for-line-column (line col)
  (let (deactivate-mark)
    (save-excursion
      (goto-char (point-min))
      (forward-line (1- line))
      (+ (point-at-bol) col -1))))
=======
(defun rtags-offset-for-line-column (line col)
  (let (deactivate-mark)
    (save-excursion
      (rtags-goto-line-col line col)
      (rtags-offset))))
>>>>>>> fa0aeef2

(defun rtags-range-visible (start end)
  (and (>= start (window-start))
       (<= start (window-end))
       (<= end (window-end))))

<<<<<<< HEAD
(defvar rtags-cached-local-references nil)
(defun rtags-update-local-references ()
  (interactive)
  (let ((path (buffer-file-name))
        (loc (rtags-current-location))
        (symlen (length (rtags-current-token)))
        (start (window-start))
        (end (window-end))
        (lines nil))
    (if (= symlen 0)
        (setq symlen 1))
    (when (not (string= loc rtags-cached-local-references))
      (setq rtags-cached-local-references loc)
      (rtags-clear-local-references-overlays)
      (with-temp-buffer
        (rtags-call-rc :path path "-r" loc "-e" "-N" :path-filter path)
        (setq lines (split-string (buffer-string) "\n" t)))
      (while lines
        (let ((cur (car lines))
              (offset nil))
          (when (string-match "\\(.*\\),\\([0-9]+\\)" cur)
            ;; (message "foobar |%s|%s|" (match-string 1 cur) (match-string 2 cur))
            (setq offset (1+ (string-to-number (match-string 2 cur))))
            (cond ((> offset end) (setq lines nil))
                  ((< (+ offset symlen) start))
                  (t
                   (let ((overlay (make-overlay offset (+ offset symlen) nil t)))
                     (overlay-put overlay 'face 'rtags-local-reference)
                     (setq rtags-local-references-overlays (append rtags-local-references-overlays (list overlay))))))))
        (setq lines (cdr lines))))))


(defvar rtags-local-references-timer nil)
(defun rtags-restart-update-local-references-timer ()
  (interactive)
  (if rtags-local-references-timer
      (cancel-timer rtags-local-references-timer))
  (setq rtags-local-references-timer
        (and rtags-local-references-enabled
             (or (eq major-mode 'c++-mode)
                 (eq major-mode 'c-mode))
             (not (string= rtags-cached-local-references (rtags-current-location)))
             (progn
               (rtags-clear-local-references-overlays)
               (run-with-idle-timer rtags-local-references-timer-interval
                                    nil (function rtags-update-local-references))))))

=======
>>>>>>> fa0aeef2
(defun rtags-toggle-file-suspended()
  (interactive)
  (let ((buffer (buffer-file-name)))
    (if buffer
        (with-temp-buffer
          (rtags-call-rc :path buffer "-X" buffer)
          (if (> (point-max) (point-min))
              (message (buffer-substring-no-properties (point-min) (1- (point-max))))
            (message (buffer-string)))))))

(defun rtags-clear-suspended-files()
  (interactive)
  (let ((buffer (buffer-file-name)))
    (if buffer
        (with-temp-buffer
          (rtags-call-rc :path buffer "-X" "clear")
          (if (> (point-max) (point-min))
              (message (buffer-substring-no-properties (point-min) (1- (point-max))))
            (message (buffer-string)))))))

(defun rtags-list-suspended-files()
  (interactive)
  (let ((buffer (buffer-file-name)))
    (if buffer
        (with-temp-buffer
          (rtags-call-rc :path buffer "-X")
          (if (> (point-max) (point-min))
              (message (buffer-substring-no-properties (point-min) (1- (point-max))))
            (message (buffer-string)))))))

(defun rtags-dummy-includes-func()
  "Dummy function, returns rtags-rdm-includes."
  rtags-rdm-includes)

(defun rdm-includes ()
<<<<<<< HEAD
      (mapconcat 'identity
         (mapcar
          (lambda (item)(concat "-I" item))
          (funcall rtags-includes-func)) " "))
=======
  (mapconcat 'identity
             (mapcar
              (lambda (item) (concat "-I" item))
              (funcall rtags-includes-func)) " "))
>>>>>>> fa0aeef2

(defun rtags-command ()
  "Shell command used to start the rtags-server process."
  (format "%s %s %s"
          (rtags-executable-find "rdm")
          (rdm-includes)
<<<<<<< HEAD
      rtags-process-flags))
=======
          rtags-process-flags))
>>>>>>> fa0aeef2

(defun rtags-cancel-process ()
  "Stop the rtags process. "
  (if (not rtags-process)
      (message "No rtags process running (rdm)...")
    (delete-process rtags-process)
    (setq rtags-process nil)
    (kill-buffer "*rdm*")))

(defun rtags-restart-process ()
  "Restart the rtags process (rdm)."
  (rtags-cancel-process)
  (rtags-start-process-maybe))

(defun rtags-start-process-maybe ()
  "Launch the rtags process (rdm) if it's not already started."
  (let ((rtags-server-executable (rtags-executable-find "rdm")))
    (cond
     ;; Already stated, nothing need to be done
     ((processp rtags-process))
     ;; Executable not found or invalid
     ((or (null rtags-server-executable)
<<<<<<< HEAD
      (null (file-executable-p rtags-server-executable))
      (file-directory-p rtags-server-executable))
      (error "Can't start the process `%s'. Please check the value of the variable `rtags-path'."
         rtags-server-executable))
     ( t
       (setq rtags-process (start-process-shell-command
                "RTags"	     ;process name
                "*rdm*"	     ;buffer
                (rtags-command))) ;command
       (set-process-query-on-exit-flag rtags-process nil)
       (set-process-sentinel rtags-process 'rtags-sentinel)))))
=======
          (null (file-executable-p rtags-server-executable))
          (file-directory-p rtags-server-executable))
      (error "Can't start the process `%s'. Please check the value of the variable `rtags-path'."
             rtags-server-executable))
     (t
      (setq rtags-process (start-process-shell-command
                           "RTags"	     ;process name
                           "*rdm*"	     ;buffer
                           (rtags-command))) ;command
      (set-process-query-on-exit-flag rtags-process nil)
      (set-process-sentinel rtags-process 'rtags-sentinel)))))
>>>>>>> fa0aeef2

(defun rtags-sentinel (process event)
  "Watch the activity of rtags process (rdm)."
  (let ((status (process-status process)))
    (when (memq status '(exit signal closed failed))
      (message "rtags process (rdm) stopped..."))))

<<<<<<< HEAD
=======
(defconst rtags-symbol-chars "ABCDEFGHIKLMNOPQRSTUVWXYZabcdefghiklmnopqrstuvwxyz0123456789_")
(defun rtags-calculate-completion-point ()
  (if (or (= (point) (point-at-eol))
          (looking-at "[\\n A-Za-z0-9_]"))
      (save-excursion
        (if (= (skip-chars-backward " ") 0)
            (skip-chars-backward rtags-symbol-chars))
        (point))))
        ;; (if (or (= (char-before) 46) ;; '.'
        ;;         (= (char-before) 32) ;; ' '
        ;;         (= (char-before) 59) ;; ';'
        ;;         (= (char-before) 10) ;; '\n'
        ;;         (and (= (char-before) 62) (= (char-before (1- (point))) 45)) ;; "->"
        ;;         (and (= (char-before) 58) (= (char-before (1- (point))) 58))) ;; "::"
        ;;     (point)))))

(defvar rtags-completions-timer nil)
(defun rtags-update-completions-timer ()
  (interactive)
  (if rtags-completions-timer
      (cancel-timer rtags-completions-timer))
  (cond ((not (and rtags-completions-enabled
                   (rtags-has-diagnostics)
                   (or (eq major-mode 'c++-mode) (eq major-mode 'c-mode)))))
        ((= rtags-completions-timer-interval 0) (rtags-update-completions))
        (t (setq rtags-completions-timer (run-with-idle-timer rtags-completions-timer-interval
                                                              nil (function rtags-update-completions))))))

;; returns t if completions are good, 1 if completions are being
;; updated and nil if completion-point is invalid or something like
;; that
(defun rtags-update-completions (&optional force)
  (interactive)
  (if (or (eq major-mode 'c++-mode)
          (eq major-mode 'c-mode))
      (let ((pos (rtags-calculate-completion-point)))
        ;; (message "CHECKING UPDATE COMPLETIONS %d %d"
        ;;          (or pos -1)
        ;;          (or (cdr rtags-last-completion-position) -1))
        (when (or force pos)
          (if (or force
                  (not (cdr rtags-last-completion-position))
                  (not (= pos (cdr rtags-last-completion-position)))
                  (not (eq (current-buffer) (car rtags-last-completion-position))))
              (progn
                (setq rtags-last-completion-position (cons (current-buffer) pos))
                (let ((path (buffer-file-name))
                      (unsaved (and (buffer-modified-p) (current-buffer)))
                      (location (rtags-current-location pos)))
                  (rtags-call-rc :path path :output 0 :unsaved unsaved "-Y" "-l" location)
                  1))
            t)))))

>>>>>>> fa0aeef2
(provide 'rtags)

;;; rtags.el ends here<|MERGE_RESOLUTION|>--- conflicted
+++ resolved
@@ -1,8 +1,4 @@
-<<<<<<< HEAD
-;;; rtags.el --- A front-end for rtags
-=======
 ;; rtags.el --- A front-end for rtags
->>>>>>> fa0aeef2
 
 ;; Copyright (C) 2011-2014  Jan Erik Hanssen and Anders Bakken
 
@@ -59,10 +55,6 @@
 (defconst rtags-buffer-name "*RTags*")
 (defvar rtags-last-request-not-indexed nil)
 (defvar rtags-buffer-bookmarks 0)
-(defvar rtags-rdm-includes "")
-(defvar rtags-includes-func 'rtags-dummy-includes-func)
-(defvar rtags-process-flags "--verbose")
-(defvar rtags-process nil)
 
 (defface rtags-warnline
   '((((class color) (background dark)) (:background "blue"))
@@ -96,8 +88,6 @@
       (kill-buffer name))
   (generate-new-buffer name))
 
-<<<<<<< HEAD
-=======
 (defun rtags-has-diagnostics ()
   (and (get-buffer "*RTags Diagnostics*")
        rtags-diagnostics-process
@@ -105,7 +95,6 @@
        (not (eq (process-status rtags-diagnostics-process) 'signal))))
 
 
->>>>>>> fa0aeef2
 ;;;###autoload
 (defun rtags-bury-or-delete ()
   (interactive)
@@ -133,32 +122,6 @@
   (setq mode-name "rtags")
   (use-local-map rtags-mode-map)
   (run-hooks 'rtags-mode-hook)
-<<<<<<< HEAD
-  (goto-char (point-min)))
-
-(defun rtags-start-mode (bookmarks readonly)
-  (rtags-reset-bookmarks)
-  (if bookmarks
-      (let ((buf (current-buffer)))
-        (goto-char (point-min))
-        (while (not (eobp))
-          (if (looking-at "^\\(.*?\\):\\([0-9]+\\):\\([0-9]+\\)")
-              (let ((file (match-string 1))
-                    (line (string-to-number (match-string 2)))
-                    (column (string-to-number (match-string 3))))
-                (let (deactivate-mark)
-                  (with-current-buffer (find-file-noselect file)
-                    (goto-char (point-min))
-                    (forward-line (1- line))
-                    (beginning-of-line)
-                    (forward-char (- column 1))
-                    (setq rtags-buffer-bookmarks (+ rtags-buffer-bookmarks 1))
-                    (bookmark-set (format "R_%d" rtags-buffer-bookmarks))
-                    (set-buffer buf)))))
-          (forward-line))))
-  (setq buffer-read-only readonly)
-  (rtags-mode))
-=======
   (goto-char (point-min))
   (setq buffer-read-only t))
 
@@ -179,23 +142,14 @@
                   (bookmark-set (format "R_%d" rtags-buffer-bookmarks))
                   (set-buffer buf))))))
       (forward-line))))
->>>>>>> fa0aeef2
 
 (defun rtags-reset-bookmarks ()
   (while (> rtags-buffer-bookmarks 0)
     (bookmark-delete (format "R_%d" rtags-buffer-bookmarks))
-<<<<<<< HEAD
-    (setq rtags-buffer-bookmarks (- rtags-buffer-bookmarks 1))))
+    (decf rtags-buffer-bookmarks)))
 
 ;;;###autoload
 (defun rtags-next-match () (interactive) (rtags-next-prev-match t))
-
-=======
-    (decf rtags-buffer-bookmarks)))
-
-;;;###autoload
-(defun rtags-next-match () (interactive) (rtags-next-prev-match t))
->>>>>>> fa0aeef2
 ;;;###autoload
 (defun rtags-previous-match () (interactive) (rtags-next-prev-match nil))
 
@@ -237,10 +191,6 @@
 
 ;;;###autoload
 (defun rtags-next-diag () (interactive) (rtags-next-prev-diag t))
-<<<<<<< HEAD
-
-=======
->>>>>>> fa0aeef2
 ;;;###autoload
 (defun rtags-previous-diag () (interactive) (rtags-next-prev-diag nil))
 
@@ -443,18 +393,10 @@
 (defun rtags-reparse-file (&optional buffer)
   (interactive)
   (let ((file (buffer-file-name buffer)))
-<<<<<<< HEAD
-    (with-temp-buffer
-      (rtags-call-rc :path file "-V" file))
-    (message (format "Dirtied %s" file))))
-
-;; /home/abakken/dev (loaded) <=
-=======
     (when file
       (with-temp-buffer
         (rtags-call-rc :path file "-V" file))
       (message (format "Dirtied %s" file)))))
->>>>>>> fa0aeef2
 
 ;;;###autoload
 (defun rtags-set-current-project ()
@@ -472,55 +414,13 @@
                 (setq projects (add-to-list 'projects name t))
                 (setq current name))
             (if (string-match "^\\([^ ]+\\)[^<]*$" line)
-<<<<<<< HEAD
-                (setq projects (add-to-list 'projects (match-string 1 line))))))
-=======
                 (setq projects (add-to-list 'projects (match-string-no-properties 1 line))))))
->>>>>>> fa0aeef2
         (forward-line)))
     (setq project (ido-completing-read
                    (format "RTags select project (current is %s): " current)
                    projects))
     (if project
         (with-temp-buffer (rtags-call-rc :output nil :path t "-w" project)))))
-<<<<<<< HEAD
-
-(defun rtags-find-ancestor-file (pattern)
-  "Find a file named \a file in as shallow a path as possible,
-  e.g. if there's a Makefile in /foobar/rtags/rc/Makefile and one
-  in /foobar/rtags/Makefile it will return the latter. Wildcards
-  are allowed. If multiple files match return first match. "
-  (let ((best nil)
-        (dir default-directory))
-    (while (cond ((string= dir "") nil)
-                 ((string= dir "/") nil)
-                 (t t))
-      (let ((match (file-expand-wildcards (concat dir pattern))))
-        (if match
-            (setq best (nth 0 match))))
-      (setq dir (substring dir 0 (string-match "[^/]*/?$" dir))))
-    best))
-
-(defun rtags-find-ancestor-file-directory (pattern)
-  (let ((match (rtags-find-ancestor-file pattern)))
-    (if match
-        (file-name-directory match))))
-
-(defun rtags-default-current-project ()
-  (cond
-   ((gtags-get-rootpath))
-   ((git-root-dir))
-   ((rtags-find-ancestor-file-directory "configure"))
-   ((rtags-find-ancestor-file-directory "CMakeLists.txt"))
-   ((rtags-find-ancestor-file-directory "*.pro"))
-   ((rtags-find-ancestor-file-directory "scons.1")) ;; Is this the right way to determine this?
-   ((rtags-find-ancestor-file-directory "autogen.*"))
-   ((rtags-find-ancestor-file-directory "Makefile*"))
-   ((rtags-find-ancestor-file-directory "INSTALL*"))
-   ((rtags-find-ancestor-file-directory "README*"))
-   (t nil)))
-=======
->>>>>>> fa0aeef2
 
 (defun rtags-current-symbol (&optional no-symbol-name)
   (or (and mark-active (buffer-substring-no-properties (point) (mark)))
@@ -542,11 +442,7 @@
       (buffer-string))))
 
 ;;;###autoload
-<<<<<<< HEAD
-(defun rtags-print-cursorinfo (&optional verbose)
-=======
 (defun rtags-print-cursorinfo (&optional prefix)
->>>>>>> fa0aeef2
   (interactive "P")
   (message "%s" (rtags-cursorinfo nil (not prefix) (not prefix))))
 
@@ -646,8 +542,6 @@
       (cond ((not buf) (message "No buffer named %s" file-or-buffer))
             (other-window (switch-to-buffer-other-window file-or-buffer))
             (t (switch-to-buffer file-or-buffer))))))
-<<<<<<< HEAD
-=======
 
 (defun rtags-find-context-on-line ()
   (if rtags-last-context
@@ -663,7 +557,6 @@
   (forward-line (1- line))
   (beginning-of-line)
   (forward-char (1- column)))
->>>>>>> fa0aeef2
 
 (defun rtags-goto-location (location &optional nobookmark other-window)
   "Go to a location passed in. It can be either: file,12 or file:13:14 or plain file"
@@ -715,17 +608,10 @@
     (with-current-buffer (rtags-get-buffer)
       (rtags-call-rc :path path switch tagname :path-filter filter :context tagname :path-filter-regex regexp-filter)
       (rtags-reset-bookmarks)
-<<<<<<< HEAD
-      (rtags-handle-completion-buffer))))
-
-;;;###autoload
-(defun rtags-remove-completion-buffer ()
-=======
       (rtags-handle-results-buffer))))
 
 ;;;###autoload
 (defun rtags-remove-results-buffer ()
->>>>>>> fa0aeef2
   (interactive)
   (kill-buffer (current-buffer))
   (switch-to-buffer rtags-last-buffer))
@@ -752,14 +638,8 @@
 (defun rtags-location-stack-push ()
   (let ((bm (rtags-current-location)))
     (while (> rtags-location-stack-index 0)
-<<<<<<< HEAD
-      (progn
-        (setq rtags-location-stack-index (- rtags-location-stack-index 1))
-        (pop rtags-location-stack)))
-=======
       (decf rtags-location-stack-index)
       (pop rtags-location-stack))
->>>>>>> fa0aeef2
     (unless (string= bm (nth 0 rtags-location-stack))
       (push bm rtags-location-stack)
       (if (> (length rtags-location-stack) rtags-max-bookmark-count)
@@ -774,16 +654,9 @@
     (if (not (string= instack cur))
         (rtags-goto-location instack t)
       (let ((target (+ rtags-location-stack-index by)))
-<<<<<<< HEAD
-        (if (and (>= target 0) (< target (length rtags-location-stack)))
-            (progn
-              (setq rtags-location-stack-index target)
-              (rtags-goto-location (nth rtags-location-stack-index rtags-location-stack) t)))))))
-=======
         (when (and (>= target 0) (< target (length rtags-location-stack)))
           (setq rtags-location-stack-index target)
           (rtags-goto-location (nth rtags-location-stack-index rtags-location-stack) t))))))
->>>>>>> fa0aeef2
 
 ;; **************************** API *********************************
 
@@ -900,34 +773,6 @@
     (setq map c-mode-base-map))
   (unless prefix
     (setq prefix "\C-xr"))
-<<<<<<< HEAD
-  (define-key map (concat prefix ".") (function rtags-find-symbol-at-point))
-  (define-key map (concat prefix ",") (function rtags-find-references-at-point))
-  (define-key map (concat prefix "v") (function rtags-find-virtuals-at-point))
-  (define-key map (concat prefix "V") (function rtags-print-enum-value-at-point))
-  (define-key map (concat prefix "/") (function rtags-find-all-references-at-point))
-  (define-key map (concat prefix "Y") (function rtags-cycle-overlays-on-screen))
-  (define-key map (concat prefix ">") (function rtags-find-symbol))
-  (define-key map (concat prefix "<") (function rtags-find-references))
-  (define-key map (concat prefix "[") (function rtags-location-stack-back))
-  (define-key map (concat prefix "]") (function rtags-location-stack-forward))
-  (define-key map (concat prefix "C") (function rtags-switch-to-completion-buffer))
-  (define-key map (concat prefix "D") (function rtags-diagnostics))
-  (define-key map (concat prefix "G") (function rtags-guess-function-at-point))
-  (define-key map (concat prefix "p") (function rtags-set-current-project))
-  (define-key map (concat prefix "P") (function rtags-print-dependencies))
-  (define-key map (concat prefix "e") (function rtags-reparse-file))
-  (define-key map (concat prefix "E") (function rtags-preprocess-file))
-  (define-key map (concat prefix "R") (function rtags-rename-symbol))
-  (define-key map (concat prefix "U") (function rtags-print-cursorinfo))
-  (define-key map (concat prefix "O") (function rtags-goto-offset))
-  (define-key map (concat prefix ";") (function rtags-find-file))
-  (define-key map (concat prefix "F") (function rtags-fixit))
-  (define-key map (concat prefix "x") (function rtags-fix-fixit-at-point))
-  (define-key map (concat prefix "B") (function rtags-show-rtags-buffer))
-  (define-key map (concat prefix "I") (function rtags-imenu))
-  (define-key map (concat prefix "T") (function rtags-taglist)))
-=======
   (ignore-errors
     (define-key map (concat prefix ".") (function rtags-find-symbol-at-point))
     (define-key map (concat prefix ",") (function rtags-find-references-at-point))
@@ -954,7 +799,6 @@
     (define-key map (concat prefix "B") (function rtags-show-rtags-buffer))
     (define-key map (concat prefix "I") (function rtags-imenu))
     (define-key map (concat prefix "T") (function rtags-taglist))))
->>>>>>> fa0aeef2
 
 (if rtags-index-js-files
     (add-hook 'find-file-hook 'rtags-index-js-file)
@@ -970,15 +814,6 @@
   (call-process (rtags-executable-find "rc") nil nil nil "--quit-rdm"))
 
 ;;;###autoload
-<<<<<<< HEAD
-(defun rtags-switch-to-completion-buffer () (interactive)
-  (let ((buf (get-buffer "*RTags Completions*")))
-    (if buf
-        (switch-to-buffer-other-window buf))))
-
-;;;###autoload
-=======
->>>>>>> fa0aeef2
 (defun rtags-location-stack-forward ()
   (interactive)
   (rtags-location-stack-jump -1))
@@ -1010,10 +845,6 @@
                 (t (buffer-substring-no-properties (point-min) (- (point-max) 1))))))))
 
 ;; (defalias 'rtags-find-symbol-at-point 'rtags-follow-symbol-at-point)
-<<<<<<< HEAD
-
-=======
->>>>>>> fa0aeef2
 ;;;###autoload
 (defun rtags-find-symbol-at-point (&optional prefix)
   "Find the natural target for the symbol under the cursor and moves to that location.
@@ -1038,13 +869,8 @@
         (fn (buffer-file-name))
         (context (rtags-current-symbol t)))
     (with-current-buffer (rtags-get-buffer)
-<<<<<<< HEAD
-      (rtags-call-rc :path fn :context context :path-filter prefix "-r" arg "-l")
-      (rtags-handle-completion-buffer))))
-=======
       (rtags-call-rc :path fn :context context :path-filter prefix "-r" arg)
       (rtags-handle-results-buffer))))
->>>>>>> fa0aeef2
 
 ;;;###autoload
 (defun rtags-find-virtuals-at-point (&optional prefix)
@@ -1055,13 +881,8 @@
         (fn (buffer-file-name))
         (context (rtags-current-symbol t)))
     (with-current-buffer (rtags-get-buffer)
-<<<<<<< HEAD
-      (rtags-call-rc :path fn :context context :path-filter prefix "-r" arg "-k" "-l")
-      (rtags-handle-completion-buffer))))
-=======
       (rtags-call-rc :path fn :context context :path-filter prefix "-r" arg "-k")
       (rtags-handle-results-buffer))))
->>>>>>> fa0aeef2
 
 ;;;###autoload
 (defun rtags-find-all-references-at-point (&optional prefix)
@@ -1071,13 +892,8 @@
         (fn (buffer-file-name))
         (context (rtags-current-symbol t)))
     (with-current-buffer (rtags-get-buffer)
-<<<<<<< HEAD
-      (rtags-call-rc :path fn :context context :path-filter prefix "-r" arg "-e" "-l")
-      (rtags-handle-completion-buffer))))
-=======
       (rtags-call-rc :path fn :context context :path-filter prefix "-r" arg "-e")
       (rtags-handle-results-buffer))))
->>>>>>> fa0aeef2
 
 ;;;###autoload
 (defun rtags-guess-function-at-point()
@@ -1089,11 +905,7 @@
     (if token
         (with-current-buffer (rtags-get-buffer)
           (rtags-call-rc :path fn "--declaration-only" "-F" token)
-<<<<<<< HEAD
-          (rtags-handle-completion-buffer t)))))
-=======
           (rtags-handle-results-buffer t)))))
->>>>>>> fa0aeef2
 
 (defun rtags-current-token ()
   (save-excursion
@@ -1165,15 +977,10 @@
                       ;; (message "About to replace %s with %s at %d in %s"
                       ;;          (buffer-substring-no-properties (point) (+ (point) len)) replacewith (point) (car value))
                       (delete-char len)
-<<<<<<< HEAD
-                      (insert replacewith)
-                      (basic-save-buffer)))))))))
-=======
                       (insert replacewith)))))))))
     (dolist (value buffers)
       (with-current-buffer value
         (basic-save-buffer)))
->>>>>>> fa0aeef2
     (message (format "Opened %d new files and made %d modifications" filesopened modifications))))
 
 ;;;###autoload
@@ -1212,165 +1019,9 @@
 ;;;###autoload
 (defun rtags-find-references-current-dir ()
   (interactive)
-<<<<<<< HEAD
-  (setq rtags-path-filter-regex t)
-  (rtags-find-symbols-by-name-internal "Find rreferences" t (rtags-dir-filter))
-  (setq rtags-path-filter-regex nil))
-
-(defun rtags-find-symbol-start () ;; returns column
-  (save-excursion
-    (let ((looking-at-space (looking-at "[ \t\n]")))
-      (skip-chars-backward " \t" (point-at-bol))
-      (if (and (> (point) (point-at-bol)) looking-at-space)
-          (backward-char))
-      (if (looking-at "[A-Za-z0-9_]")
-          (c-beginning-of-current-token)
-        (forward-char))
-      (- (point) (point-at-bol)))))
-
-(defun rtags-post-expand ()
-  (save-excursion
-    (let ((end (point)))
-      (backward-char)
-      (c-beginning-of-current-token)
-      (let ((sig (gethash (buffer-substring-no-properties (point) end) rtags-completion-signatures)))
-        (if sig
-            (message "%s" (combine-and-quote-strings sig "\n")))))))
-
-(defun rtags-expand-internal ()
-  (save-excursion
-    (with-current-buffer rtags-completion
-      (if (= (point-min) (point-max))
-          (setq rtags-completion nil)
-        (progn
-          (goto-char (point-min))
-          (if (looking-at "Scheduled rebuild")
-              (progn
-                (setq rtags-completion nil
-                      rtags-completion-cache-line 0
-                      rtags-completion-cache-column 0
-                      rtags-completion-cache-line-contents ""
-                      rtags-completion-cache-file-name "")))))))
-  (if rtags-completion
-      (if (and nil ;; disable for now, can't make dabbrev do what I want
-               (> (point) (1+ (point-min)))
-               (or (string= (buffer-substring-no-properties (- (point) 2) (point)) "->")
-                   (string= (buffer-substring-no-properties (- (point) 1) (point)) ".")))
-          ;; (progn
-          ;;   (dabbrev--reset-global-variables)
-          ;;   (setq dabbrev--last-abbreviation ""
-          ;;         dabbrev--last-abbrev-location
-
-          ;;     "Initialize all global variables."
-          ;;     (setq dabbrev--last-table nil
-          ;;           dabbrev--last-abbrev-location nil
-          ;;           dabbrev--last-direction nil
-          ;;           dabbrev--last-expansion nil
-          ;;           dabbrev--last-expansion-location nil
-          ;;           dabbrev--friend-buffer-list nil
-          ;;           dabbrev--last-buffer nil
-          ;;           dabbrev--last-buffer-found nil
-          ;;           dabbrev--abbrev-char-regexp (or dabbrev-abbrev-char-regexp
-          ;;                                           "\\sw\\|\\s_")
-          ;;           dabbrev--check-other-windows dabbrev-check-other-windows))
-
-          (insert (with-current-buffer rtags-completion
-                    (save-excursion
-                      (goto-char (point-min))
-                      (buffer-substring-no-properties (point-min) (point-at-eol))))))
-    (let ((was-search dabbrev-search-these-buffers-only))
-      (condition-case nil
-          (progn
-            (setq dabbrev-search-these-buffers-only (list rtags-completion))
-            (funcall rtags-expand-function)
-            (setq dabbrev-search-these-buffers-only was-search)
-            (rtags-post-expand))
-        (error
-         (setq dabbrev-search-these-buffers-only was-search)))))
-  (when (not (string= rtags-completion-cache-file-name ""))
-    (funcall rtags-expand-function)
-    (rtags-post-expand)))
-
-;;;###autoload
-(defun rtags-rdm-completion-enabled ()
-  (interactive)
-  (with-temp-buffer
-    (rtags-call-rc "--code-completion-enabled" :noerror t)
-    (goto-char (point-min))
-    (or (looking-at "1")
-        (looking-at "Can't seem to connect to server"))))
-
-;;;###autoload
-(defun rtags-expand ()
-  (interactive)
-  (if (and rtags-completion (or (eq rtags-completion-mode 'rtags-complete-with-dabbrev-and-autocomplete)
-                                (eq rtags-completion-mode 'rtags-complete-with-dabbrev)))
-      (rtags-expand-internal)
-    (funcall rtags-expand-function)))
-
-(defvar rtags-completion-stream-process nil)
-(defun rtags-completion-cache-is-valid ()
-  (and (= (line-number-at-pos) rtags-completion-cache-line)
-       (= (rtags-find-symbol-start) rtags-completion-cache-column)
-       (string= (buffer-file-name (current-buffer)) rtags-completion-cache-file-name)
-       (string= (buffer-substring-no-properties (point-at-bol) (+ (point-at-bol) rtags-completion-cache-column))
-                rtags-completion-cache-line-contents)))
-
-;;;###autoload
-(defun rtags-init-completion-stream ()
-  (interactive)
-  (if (or (not rtags-completion-stream-process)
-          (eq (process-status rtags-completion-stream-process) 'exit)
-          (eq (process-status rtags-completion-stream-process) 'signal))
-      (let ((process-connection-type nil))  ; use a pipe
-        (if (get-buffer "*RTags Completions*")
-            (kill-buffer "*RTags Completions*"))
-        (setq rtags-completion-stream-process (start-process
-                                               "RTags Completions Stream"
-                                               "*RTags Completions*"
-                                               (rtags-executable-find "rc")
-                                               "--code-complete"))
-        (buffer-disable-undo "*RTags Completions*")
-        (set-process-filter rtags-completion-stream-process (function rtags-completion-stream-process-filter))))
-  t)
-
-;;;###autoload
-(defun rtags-prepare-completions ()
-  (interactive)
-  ;;(message "prepare completion")
-  (when rtags-completion-cache-timer
-    (cancel-timer rtags-completion-cache-timer)
-    (setq rtags-completion-cache-timer nil))
-  (when (not (rtags-completion-cache-is-valid))
-    (rtags-init-completion-stream)
-    (if (buffer-live-p rtags-completion)
-        (with-current-buffer rtags-completion
-          (let (deactivate-mark)
-            (erase-buffer))))
-    (save-excursion
-      ;; (message "preparing completion")
-      (let* ((buffer (current-buffer))
-             (path (buffer-file-name buffer))
-             (buffer-size (- (point-max) (point-min)))
-             (line (line-number-at-pos))
-             (column (rtags-find-symbol-start))
-             (header (format "%s:%d:%d:%d:%d\n" (buffer-file-name buffer) line (+ column 1) (- (point) 1) (- (point-max) (point-min)))))
-        (setq rtags-completion (get-buffer-create "*RTags Completions*")
-              rtags-completion-cache-file-name (buffer-file-name buffer)
-              rtags-completion-cache-line line
-              rtags-completion-cache-column column
-              rtags-completion-cache-line-contents (buffer-substring-no-properties (point-at-bol) (+ (point-at-bol) column)))
-        ;; (message "writing shit %s" header)
-        (process-send-string rtags-completion-stream-process header)
-        (process-send-string rtags-completion-stream-process (buffer-substring-no-properties (point-min) (point-max)))))))
+  (rtags-find-symbols-by-name-internal "Find rreferences" (rtags-dir-filter) t))
 
 (defvar rtags-diagnostics-process nil)
-
-=======
-  (rtags-find-symbols-by-name-internal "Find rreferences" (rtags-dir-filter) t))
-
-(defvar rtags-diagnostics-process nil)
->>>>>>> fa0aeef2
 ;;;###autoload
 (defun rtags-apply-fixit-at-point ()
   (interactive)
@@ -1612,208 +1263,8 @@
   (let ((current-overlays (overlays-at (point))))
     (while (and current-overlays (not (rtags-fix-fixit-overlay (car current-overlays))))
       (setq current-overlays (cdr current-overlays)))))
-<<<<<<< HEAD
-
-(defvar rtags-completion-signatures (make-hash-table :test 'equal))
-(defvar rtags-completion-buffer-pending nil)
-
-(defun rtags-completion-stream-process-filter (process output)
-  (let* ((buf (process-buffer process))
-         (process-output t)
-         (delimiter (string-match "`" output)))
-    (cond (delimiter
-           (let (deactivate-mark)
-             (with-current-buffer buf
-               (erase-buffer)
-               (setq rtags-completion-signatures (make-hash-table :test 'equal)
-                     rtags-completion-buffer-pending nil
-                     output (substring output (+ delimiter 1))))))
-          ((string= (substring output 0 (min 21 (length output))) "Scheduled rebuild of ")
-           (progn
-             (setq rtags-completion nil
-                   rtags-completion-cache-line 0
-                   rtags-completion-cache-column 0
-                   rtags-completion-cache-line-contents ""
-                   rtags-completion-cache-file-name ""
-                   process-output nil)
-             (rtags-restart-completion-cache-timer)))
-          (rtags-completion-buffer-pending
-           (setq output (concat rtags-completion-buffer-pending output)
-                 rtags-completion-buffer-pending nil))
-          (t nil))
-    (if process-output
-        (with-current-buffer buf
-          (let ((deactivate-mark) (continue t) (idx 0) (last 0))
-            (save-excursion
-              (goto-char (point-max))
-              (while continue
-                (setq idx (string-match "\n" output last))
-                (if idx
-                    (let* ((ws (string-match " " output last))
-                           (key (substring output last ws))
-                           (values (gethash key rtags-completion-signatures)))
-                      (when (and ws (< (+ ws 1) idx))
-                        (setq values (add-to-list 'values (substring output (+ ws 1) idx)))
-                        (puthash key values rtags-completion-signatures))
-                      (insert (concat key "\n"))
-                      (setq last (+ idx 1)))
-                  (progn
-                    (unless (= last (length output))
-                      (setq rtags-completion-buffer-pending (substring output last)))
-                    (setq continue nil))))))))))
-
-(defvar rtags-completion-cache-timer nil)
-
-;;;###autoload
-(defun rtags-restart-completion-cache-timer ()
-  (interactive)
-  (if rtags-completion-cache-timer
-      (cancel-timer rtags-completion-cache-timer))
-  (setq rtags-completion-cache-timer
-        (and (or (eq major-mode 'c++-mode)
-                 (eq major-mode 'c-mode))
-             (not (eq rtags-completion-mode 'rtags-completion-disabled))
-             (run-with-idle-timer rtags-completion-timer-interval nil (function rtags-prepare-completions)))))
-
-(defun rtags-ac-completions ()
-  (if (get-buffer "*RTags Completions*")
-      (with-current-buffer "*RTags Completions*"
-        (unless (string= (buffer-substring-no-properties (1+ (point-min)) (1- (point-max)))
-                         "Process RTags Completions Stream finished")
-          (split-string (buffer-string))))))
-
-
-;; stolen from irony-mode ;; https://github.com/Sarcasm/irony-mode
-(defun rtags-irony-get-completion-point ()
-  "Return the point where the completion should start from the
-current point. If no completion can be used in the current
-context return NIL.
-
-Note: This function try to return the point only in case where it
-seems to be interesting and not too slow to show the completion
-under point. If you want to have the completion *explicitly* you
-should use `irony-get-completion-point-anywhere'."
-  ;; Try different possibilities...
-  (or
-   ;; - Object member access: '.'
-   ;; - Pointer member access: '->'
-   ;; - Scope operator: '::'
-   (if (re-search-backward "\\(?:\\.\\|->\\|::\\)\\(\\(?:[_a-zA-Z][_a-zA-Z0-9]*\\)?\\)\\=" nil t)
-       (let ((point (match-beginning 1)))
-         ;; fix floating number literals (the prefix tried to complete
-         ;; the following "3.[COMPLETE]")
-         (unless (re-search-backward "[^_a-zA-Z0-9][[:digit:]]+\\.[[:digit:]]*\\=" nil t)
-           point)))
-   ;; Initialization list (use the syntactic informations partially
-   ;; stolen from `c-show-syntactic-information')
-   ;; A::A() : [complete], [complete]
-   (if (re-search-backward "[,:]\\s-*\\(\\(?:[_a-zA-Z][_a-zA-Z0-9]*\\)?\\)\\=" nil t)
-       (let* ((point (match-beginning 1))
-              (c-parsing-error nil)
-              (syntax (if (boundp 'c-syntactic-context)
-                          c-syntactic-context
-                        (c-save-buffer-state nil (c-guess-basic-syntax)))))
-         (if (or (assoc 'member-init-intro (c-guess-basic-syntax))
-                 (assoc 'member-init-cont (c-guess-basic-syntax)))
-             ;; Check if were are in an argument list
-             ;; without this when we have:
-             ;;  A::A() : foo(bar, []
-             ;; the completion is triggered.
-             (if (eq (car (syntax-ppss)) 0) ;see [[info:elisp#Parser State]]
-                 point))))
-   ;; switch/case statements, complete after the case
-   (if (re-search-backward "[ \n\t\v\r\f;{]case\\s-+\\(\\(?:[_a-zA-Z][_a-zA-Z0-9]*\\)?\\)\\=" nil t)
-       (match-beginning 1))))
-
-;; (defun rtags-completion-prefix-point ()
-;;   (save-excursion
-;;     (goto-char (point-min))
-;;     (forward-line (1- rtags-completion-cache-line))
-;;     (forward-char rtags-completion-cache-column)
-;;     (- (point) 2)))
-
-(defconst rtags-ac-completions-source
-  '((candidates . rtags-ac-completions)
-    (prefix . rtags-irony-get-completion-point)
-    (requires . 0)))
-
-;; (defconst ac-source-irony
-;;   '((candidates     . (irony-ac-candidates ac-point))
-;;     (prefix         . irony-get-completion-point)
-;;     (requires       . 0)
-;;     (candidate-face . ac-irony-candidate-face)
-;;     (selection-face . ac-irony-selection-face)
-;;     (action         . irony-ac-action)
-;;     (allow-dups)
-;;     (cache))
-
-;;;###autoload
-(defun rtags-ac-post-command-hook () (interactive) (if auto-complete-mode (ac-handle-post-command)))
-;;;###autoload
-(defun rtags-ac-pre-command-hook () (interactive) (if auto-complete-mode (ac-handle-pre-command)))
-;;;###autoload
-(defun rtags-ac-after-save-hook () (interactive) (if auto-complete-mode (ac-clear-variables-after-save)))
-
-;;;###autoload
-(defun rtags-ac-find-file-hook ()
-  (interactive)
-  (when (and (or (eq major-mode 'c++-mode)
-                 (eq major-mode 'c-mode))
-             (rtags-is-indexed))
-    (setq ac-sources '(rtags-ac-completions-source))
-    (auto-complete-mode 1)
-    (kill-local-variable 'post-command-hook)
-    (kill-local-variable 'pre-command-hook)
-    (kill-local-variable 'after-save-hook)
-    (add-hook 'post-command-hook (function rtags-ac-post-command-hook))
-    (add-hook 'pre-command-hook (function rtags-ac-pre-command-hook))
-    (add-hook 'after-save-hook (function rtags-ac-after-save-hook)))
-  t)
-
-;;;###autoload
-(defun rtags-update-completion-mode ()
-  (interactive)
-  (if (and rtags-completion-stream-process (eq (process-status rtags-completion-stream-process) 'run))
-      (interrupt-process rtags-completion-stream-process))
-  (if (get-buffer "*RTags Completions*")
-      (kill-buffer "*RTags Completions*"))
-  (when rtags-completion-cache-timer
-    (cancel-timer rtags-completion-cache-timer)
-    (setq rtags-completion-cache-timer nil))
-  (if (eq rtags-completion-mode 'rtags-completion-disabled)
-      (progn
-        (remove-hook 'find-file-hook 'rtags-ac-find-file-hook)
-        (if (equal ac-sources (list rtags-ac-completions-source))
-            (setq ac-sources (list ac-source-words-in-same-mode-buffers))))
-    (progn
-      (unless (eq rtags-completion-mode 'rtags-complete-with-dabbrev)
-        (add-hook 'find-file-hook 'rtags-ac-find-file-hook)))))
-
-(defcustom rtags-completion-mode 'rtags-completion-disabled
-  "What to do about completion with rtags"
-  :type  '(choice
-           (const :tag "Disable completion" rtags-completion-disabled)
-           (const :tag "Enable completion with dabbrev" rtags-complete-with-dabbrev)
-           (const :tag "Enable completion with dabbrev and autocomplete" rtags-complete-with-dabbrev-and-autocomplete)
-           (const :tag "Enable completion with autocomplete" rtags-complete-with-autocomplete))
-  :group 'rtags
-  :set '(lambda (variable value)
-          (when (and (or (eq value 'rtags-complete-with-autocomplete)
-                         (eq value 'rtags-complete-with-dabbrev-and-autocomplete))
-                     (not (or (fboundp 'auto-complete-mode)
-                              (require 'auto-complete nil t))))
-            (error "You have to make auto-complete.el available to use this completion mode")
-            (setq value 'rtags-completion-disabled))
-          (custom-set-default variable value)
-          (rtags-update-completion-mode)
-          value))
 
 (defvar rtags-last-update-current-project-buffer nil)
-
-=======
-
-(defvar rtags-last-update-current-project-buffer nil)
->>>>>>> fa0aeef2
 ;;;###autoload
 (defun rtags-update-current-project ()
   (interactive)
@@ -1832,10 +1283,6 @@
     (error (message "Got error in rtags-update-current-project"))))
 
 (defvar rtags-tracking-timer nil)
-<<<<<<< HEAD
-
-=======
->>>>>>> fa0aeef2
 ;;;###autoload
 (defun rtags-restart-tracking-timer()
   (interactive)
@@ -1860,12 +1307,8 @@
     (rtags-update-current-project)
     (rtags-update-current-error)
     (rtags-close-taglist)
-<<<<<<< HEAD
-    (rtags-restart-tracking-timer)))
-=======
     (rtags-restart-tracking-timer)
     (rtags-update-completions-timer)))
->>>>>>> fa0aeef2
 
 (add-hook 'post-command-hook (function rtags-post-command-hook))
 ;; (remove-hook 'post-command-hook (function rtags-post-command-hook))
@@ -1887,14 +1330,8 @@
         (setq buffer-read-only nil)
         (goto-char (point-min))
         (delete-char (- (point-max) (point-min)))
-<<<<<<< HEAD
-        (if (buffer-file-name)
-            (error "Set buffer with file %s read only " (buffer-file-name)))
-        (setq buffer-read-only t)))))
-=======
         (setq buffer-read-only t))))
   (rtags-clear-diagnostics-overlays))
->>>>>>> fa0aeef2
 
 (defun rtags-trim-whitespace (str)
   (while (string-match "\\`\n+\\|^\\s-+\\|\\s-+$\\|\n+\\'" str)
@@ -1964,14 +1401,9 @@
   (if restart
       (rtags-stop-diagnostics))
   (rtags-init-diagnostics-buffer-and-process)
-<<<<<<< HEAD
-  (switch-to-buffer-other-window "*RTags Diagnostics*")
-  (other-window 1))
-=======
   (when (called-interactively-p 'any)
     (switch-to-buffer-other-window "*RTags Diagnostics*")
     (other-window 1)))
->>>>>>> fa0aeef2
 
 (defvar rtags-indexed nil)
 (defvar rtags-file-managed nil)
@@ -1981,11 +1413,6 @@
     (with-temp-buffer
       (rtags-call-rc :path path "-T" path :noerror t :silent-query t)
       (goto-char (point-min))
-<<<<<<< HEAD
-      (cond ((looking-at "1") 'rtags-indexed)
-            ((looking-at "2") 'rtags-file-managed)
-            (t nil)))))
-=======
       (cond ((looking-at "indexed") 'rtags-indexed)
             ((looking-at "managed") 'rtags-file-managed)
             (t nil)))))
@@ -1997,7 +1424,6 @@
         (with-temp-buffer
           (rtags-call-rc :path path "--source" path "--compilation-flags-only" "--compilation-flags-split-line")
           (split-string (buffer-substring-no-properties (point-min) (point-max)) "\n")))))
->>>>>>> fa0aeef2
 
 (defun rtags-is-indexed (&optional buffer)
   (equal (rtags-buffer-status buffer) 'rtags-indexed))
@@ -2007,80 +1433,6 @@
 
 (defun rtags-handle-results-buffer (&optional noautojump)
   (setq rtags-last-request-not-indexed nil)
-<<<<<<< HEAD
-  (let ((wasreadonly buffer-read-only))
-    (setq buffer-read-only nil)
-    (rtags-reset-bookmarks)
-    (cond ((= (point-min) (point-max))
-           (setq buffer-read-only wasreadonly)
-           (message "RTags: No results") nil)
-          ((and (not nobury) (= (count-lines (point-min) (point-max)) 1))
-           (setq buffer-read-only wasreadonly)
-           (let ((string (buffer-string)))
-             (bury-buffer)
-             (rtags-goto-location string)))
-          (t
-           (switch-to-buffer-other-window rtags-buffer-name)
-           (shrink-window-if-larger-than-buffer)
-           (goto-char (point-min))
-           (rtags-start-mode t nil)
-           (setq buffer-read-only wasreadonly)
-           (when (and rtags-jump-to-first-match (not noautojump))
-             (rtags-select-other-window))))))
-
-(defun rtags-is-definition (kind)
-  (cond ((string= kind "0") nil)
-        ((string= kind "f") nil)
-        ((string= kind "m") nil)
-        ((string= kind "c") nil)
-        ((string= kind "s") nil)
-        ((string= kind "r") nil)
-        (t t)))
-
-;; (defun rtags-compare-int (l r)
-;;   (let ((lint (string-to-number l))
-;;         (rint (string-to-number r)))
-;;     (cond ((< lint rint) -1)
-;;           ((> lint rint) 1)
-;;           (t 0))))
-
-(defun rtags-async-rc-filter (process output)
-  (let ((buf (process-buffer process))
-        (wasempty)
-        (hasline))
-    (with-current-buffer buf
-      (setq buffer-read-only nil)
-      (save-excursion
-        (setq wasempty (= (point-min) (point-max)))
-        (goto-char (point-max))
-        (insert output)
-        (goto-char (point-min))
-        (when (re-search-forward "\n" nil t)
-          (setq hasline t)))
-      (setq buffer-read-only t)
-      (when (and wasempty hasline)
-        (when (buffer-file-name)
-          (error "Set buffer with file %s read only " (buffer-file-name)))
-        (rtags-handle-completion-buffer nil t)))))
-
-(defun rtags-async-rc-sentinel (process state)
-  (when (string= state "finished\n")
-    (let ((buf (process-buffer process)))
-      (when buf
-        (with-current-buffer buf
-          (let ((wasreadonly buffer-read-only))
-            (setq buffer-read-only nil)
-            (flush-lines "^[ \t]*$" (point-min) (point-max) nil)
-            (flush-lines "Process finished rc" (point-min) (point-max) nil)
-            (setq buffer-read-only wasreadonly)))))))
-
-;;;###autoload
-(defun rtags-standard-save-hook ()
-  (interactive)
-  (if (and (get-buffer "*RTags Diagnostics*") (rtags-is-indexed))
-      (rtags-clear-diagnostics))
-  t)
-=======
   (rtags-reset-bookmarks)
   (cond ((= (point-min) (point-max))
          (message "RTags: No results") nil)
@@ -2098,7 +1450,6 @@
          (rtags-mode)
          (when (and rtags-jump-to-first-match (not noautojump))
            (rtags-select-other-window)))))
->>>>>>> fa0aeef2
 
 (defun rtags-filename-complete (string predicate code)
   (let ((complete-list (make-vector 63 0)))
@@ -2132,7 +1483,6 @@
   (use-local-map rtags-mode-map)
   (run-hooks 'rtags-taglist-mode-hook))
 
-;;;###autoload
 (defun rtags-close-taglist ()
   (interactive)
   (unless rtags-taglist-protected
@@ -2163,7 +1513,6 @@
         (setq category (cdr category))))
     max))
 
-;;;###autoload
 (defun rtags-taglist ()
   (interactive)
   (rtags-save-location)
@@ -2208,7 +1557,6 @@
         (switch-to-buffer buf)
         (rtags-taglist-mode)))))
 
-;;;###autoload
 (defun rtags-select (&optional other-window remove show)
   (interactive "P")
   (let* ((line (line-number-at-pos))
@@ -2230,23 +1578,19 @@
       (if show
           (select-window window)))))
 
-;;;###autoload
 (defun rtags-select-other-window (&optional not-other-window)
   (interactive "P")
   (rtags-select (not not-other-window)))
 
-;;;###autoload
 (defun rtags-show-in-other-window ()
   (interactive)
   ;; (message "About to show")
   (rtags-select t nil t))
 
-;;;###autoload
 (defun rtags-select-and-remove-rtags-buffer ()
   (interactive)
   (rtags-select t t))
 
-;;;###autoload
 (defun rtags-imenu ()
   (interactive)
   (rtags-save-location)
@@ -2269,8 +1613,6 @@
     (forward-line)))
 
 (defvar rtags-find-file-history nil)
-
-;;;###autoload
 (defun rtags-find-file (&optional prefix tagname)
   (interactive "P")
   (rtags-save-location)
@@ -2323,25 +1665,16 @@
       (goto-char (point-min))
       (cond ((= (point-min) (point-max)) t)
             ((= (count-lines (point-min) (point-max)) 1) (rtags-goto-location (buffer-substring-no-properties (point-at-bol) (point-at-eol))))
-<<<<<<< HEAD
-            (t (progn
-                 (switch-to-buffer-other-window rtags-buffer-name)
-                 (shrink-window-if-larger-than-buffer)
-                 (rtags-start-mode nil t)))))))
-=======
             (t (switch-to-buffer-other-window rtags-buffer-name)
                (shrink-window-if-larger-than-buffer)
                (rtags-init-bookmarks)
                (rtags-mode))))))
->>>>>>> fa0aeef2
-
-;;;###autoload
+
 (defun rtags-show-rtags-buffer ()
   (interactive)
   (if (get-buffer rtags-buffer-name)
       (display-buffer rtags-buffer-name)))
 
-;;;###autoload
 (defun rtags-fixit (&optional ediff buffer)
   (interactive "P")
   (save-some-buffers)
@@ -2387,11 +1720,7 @@
   (let ((container (string-match "^Container:" cursorinfo))
         (symbolname (string-match "^SymbolName: \\(.*\\)$" cursorinfo)))
     (if (and symbolname (or (not container) (< symbolname container)))
-<<<<<<< HEAD
-        (match-string 1 cursorinfo))))
-=======
         (match-string-no-properties 1 cursorinfo))))
->>>>>>> fa0aeef2
 
 (defun rtags-current-container-name (&optional cursorinfo)
   (unless cursorinfo
@@ -2410,8 +1739,6 @@
           (cons start end)))))
 
 (defvar rtags-other-window-window nil)
-
-;;;###autoload
 (defun rtags-remove-other-window ()
   (interactive)
   (let ((ret ""))
@@ -2446,8 +1773,6 @@
   :type 'function)
 
 (defcustom rtags-other-window-window-size-percentage 30 "Percentage size of other buffer" :group 'rtags :type 'integer)
-
-;;;###autoload
 (defun rtags-show-target-in-other-window ()
   (interactive)
   (let ((target (rtags-target)))
@@ -2471,96 +1796,17 @@
               (recenter-top-bottom 0)
               (select-window win)))))))
 
-<<<<<<< HEAD
-(defun rtags-code-complete-at ()
-  (interactive)
-  (let* ((buffer (current-buffer))
-         (modified (buffer-modified-p))
-         (text (and modified (buffer-substring-no-properties (point-min) (point-max))))
-         (path (buffer-file-name))
-         (line (line-number-at-pos))
-         (column (1+ (rtags-find-symbol-start))))
-    (with-temp-buffer
-      (if text
-          (insert text))
-      (rtags-call-rc :path path :unsaved buffer "-x" (format "%s:%d:%d" path line column)))))
-
-(defvar rtags-local-references-overlays nil)
-(defun rtags-clear-local-references-overlays()
-  (interactive)
-  (while rtags-local-references-overlays
-    (delete-overlay (car rtags-local-references-overlays))
-    (setq rtags-local-references-overlays (cdr rtags-local-references-overlays))))
-
-(defun rtags-offset-for-line-column (line col)
-  (let (deactivate-mark)
-    (save-excursion
-      (goto-char (point-min))
-      (forward-line (1- line))
-      (+ (point-at-bol) col -1))))
-=======
 (defun rtags-offset-for-line-column (line col)
   (let (deactivate-mark)
     (save-excursion
       (rtags-goto-line-col line col)
       (rtags-offset))))
->>>>>>> fa0aeef2
 
 (defun rtags-range-visible (start end)
   (and (>= start (window-start))
        (<= start (window-end))
        (<= end (window-end))))
 
-<<<<<<< HEAD
-(defvar rtags-cached-local-references nil)
-(defun rtags-update-local-references ()
-  (interactive)
-  (let ((path (buffer-file-name))
-        (loc (rtags-current-location))
-        (symlen (length (rtags-current-token)))
-        (start (window-start))
-        (end (window-end))
-        (lines nil))
-    (if (= symlen 0)
-        (setq symlen 1))
-    (when (not (string= loc rtags-cached-local-references))
-      (setq rtags-cached-local-references loc)
-      (rtags-clear-local-references-overlays)
-      (with-temp-buffer
-        (rtags-call-rc :path path "-r" loc "-e" "-N" :path-filter path)
-        (setq lines (split-string (buffer-string) "\n" t)))
-      (while lines
-        (let ((cur (car lines))
-              (offset nil))
-          (when (string-match "\\(.*\\),\\([0-9]+\\)" cur)
-            ;; (message "foobar |%s|%s|" (match-string 1 cur) (match-string 2 cur))
-            (setq offset (1+ (string-to-number (match-string 2 cur))))
-            (cond ((> offset end) (setq lines nil))
-                  ((< (+ offset symlen) start))
-                  (t
-                   (let ((overlay (make-overlay offset (+ offset symlen) nil t)))
-                     (overlay-put overlay 'face 'rtags-local-reference)
-                     (setq rtags-local-references-overlays (append rtags-local-references-overlays (list overlay))))))))
-        (setq lines (cdr lines))))))
-
-
-(defvar rtags-local-references-timer nil)
-(defun rtags-restart-update-local-references-timer ()
-  (interactive)
-  (if rtags-local-references-timer
-      (cancel-timer rtags-local-references-timer))
-  (setq rtags-local-references-timer
-        (and rtags-local-references-enabled
-             (or (eq major-mode 'c++-mode)
-                 (eq major-mode 'c-mode))
-             (not (string= rtags-cached-local-references (rtags-current-location)))
-             (progn
-               (rtags-clear-local-references-overlays)
-               (run-with-idle-timer rtags-local-references-timer-interval
-                                    nil (function rtags-update-local-references))))))
-
-=======
->>>>>>> fa0aeef2
 (defun rtags-toggle-file-suspended()
   (interactive)
   (let ((buffer (buffer-file-name)))
@@ -2596,28 +1842,17 @@
   rtags-rdm-includes)
 
 (defun rdm-includes ()
-<<<<<<< HEAD
-      (mapconcat 'identity
-         (mapcar
-          (lambda (item)(concat "-I" item))
-          (funcall rtags-includes-func)) " "))
-=======
   (mapconcat 'identity
              (mapcar
               (lambda (item) (concat "-I" item))
               (funcall rtags-includes-func)) " "))
->>>>>>> fa0aeef2
 
 (defun rtags-command ()
   "Shell command used to start the rtags-server process."
   (format "%s %s %s"
           (rtags-executable-find "rdm")
           (rdm-includes)
-<<<<<<< HEAD
-      rtags-process-flags))
-=======
           rtags-process-flags))
->>>>>>> fa0aeef2
 
 (defun rtags-cancel-process ()
   "Stop the rtags process. "
@@ -2640,19 +1875,6 @@
      ((processp rtags-process))
      ;; Executable not found or invalid
      ((or (null rtags-server-executable)
-<<<<<<< HEAD
-      (null (file-executable-p rtags-server-executable))
-      (file-directory-p rtags-server-executable))
-      (error "Can't start the process `%s'. Please check the value of the variable `rtags-path'."
-         rtags-server-executable))
-     ( t
-       (setq rtags-process (start-process-shell-command
-                "RTags"	     ;process name
-                "*rdm*"	     ;buffer
-                (rtags-command))) ;command
-       (set-process-query-on-exit-flag rtags-process nil)
-       (set-process-sentinel rtags-process 'rtags-sentinel)))))
-=======
           (null (file-executable-p rtags-server-executable))
           (file-directory-p rtags-server-executable))
       (error "Can't start the process `%s'. Please check the value of the variable `rtags-path'."
@@ -2664,7 +1886,6 @@
                            (rtags-command))) ;command
       (set-process-query-on-exit-flag rtags-process nil)
       (set-process-sentinel rtags-process 'rtags-sentinel)))))
->>>>>>> fa0aeef2
 
 (defun rtags-sentinel (process event)
   "Watch the activity of rtags process (rdm)."
@@ -2672,8 +1893,6 @@
     (when (memq status '(exit signal closed failed))
       (message "rtags process (rdm) stopped..."))))
 
-<<<<<<< HEAD
-=======
 (defconst rtags-symbol-chars "ABCDEFGHIKLMNOPQRSTUVWXYZabcdefghiklmnopqrstuvwxyz0123456789_")
 (defun rtags-calculate-completion-point ()
   (if (or (= (point) (point-at-eol))
@@ -2727,7 +1946,6 @@
                   1))
             t)))))
 
->>>>>>> fa0aeef2
 (provide 'rtags)
 
 ;;; rtags.el ends here