;; rtags.el --- A front-end for rtags

;; Copyright (C) 2011-2014  Jan Erik Hanssen and Anders Bakken

;; Author: Jan Erik Hanssen <jhanssen@gmail.com>
;;         Anders Bakken <agbakken@gmail.com>
;; URL: https://github.com/Andersbakken/rtags

;; This file is not part of GNU Emacs.

;; This program is free software; you can redistribute it and/or modify
;; it under the terms of the GNU General Public License as published by
;; the Free Software Foundation, either version 3 of the License, or
;; (at your option) any later version.

;; This program is distributed in the hope that it will be useful,
;; but WITHOUT ANY WARRANTY; without even the implied warranty of
;; MERCHANTABILITY or FITNESS FOR A PARTICULAR PURPOSE.  See the
;; GNU General Public License for more details.

;; You should have received a copy of the GNU General Public License
;; along with this program.  If not, see <http://www.gnu.org/licenses/>.

;;; Commentary:

;;; Code:

(defgroup rtags nil
  "Minor mode for rtags."
  :group 'tools
  :prefix "rtags-")

(require 'bookmark)
(require 'cc-mode)

(if (or (> emacs-major-version 24)
        (and (= emacs-major-version 24)
             (>= emacs-minor-version 3)))
<<<<<<< HEAD
    (progn 
=======
    (progn
>>>>>>> 381e6acc
      (require 'cl-lib)
      (defalias 'defun* 'cl-defun)) ;; cl-lib has own namespace now
  (eval-when-compile
    (require 'cl)))
(require 'compile)
(require 'dabbrev)
(require 'ido)
(require 'thingatpt)
(unless (fboundp 'libxml-parse-xml-region)
  (require 'xml))

(setq rtags-popup-available (require 'popup nil t))

(defvar rtags-last-completions nil)
(defvar rtags-last-completion-position nil) ;; cons (buffer . offset)
(defvar rtags-path-filter nil)
(defvar rtags-path-filter-regex nil)
(defvar rtags-range-filter nil)
(defvar rtags-mode-hook nil)
(defvar rtags-diagnostics-hook nil)
(defvar rtags-taglist-hook nil)
(defface rtags-path nil "Path" :group 'rtags)
(defface rtags-context nil "Context" :group 'rtags)
(defvar rtags-path-face 'rtags-path "Path part")
(defvar rtags-context-face 'rtags-context "Context part")
(defconst rtags-buffer-name "*RTags*")
(defvar rtags-last-request-not-indexed nil)
(defvar rtags-buffer-bookmarks 0)

(defface rtags-warnline
  '((((class color) (background dark)) (:background "blue"))
    (((class color) (background light)) (:background "blue"))
    (t (:bold t)))
  "Face used for marking error lines."
  :group 'rtags)

(defface rtags-errline
  '((((class color) (background dark)) (:background "red"))
    (((class color) (background light)) (:background "red"))
    (t (:bold t)))
  "Face used for marking warning lines."
  :group 'rtags)

(defface rtags-fixitline
  '((((class color) (background dark)) (:background "goldenrod4"))
    (((class color) (background light)) (:background "goldenrod4"))
    (t (:bold t)))
  "Face used for marking fixit lines."
  :group 'rtags)

(defvar rtags-font-lock-keywords
  `((,"^\\(.*?:[0-9]+:[0-9]+:\\)\\(.*\\)$"
     (1 font-lock-string-face)
     (2 font-lock-function-name-face))))

(defun rtags-get-buffer (&optional name)
  (unless name (setq name rtags-buffer-name))
  (if (get-buffer name)
      (kill-buffer name))
  (generate-new-buffer name))

(defun rtags-has-diagnostics ()
  (and (get-buffer "*RTags Diagnostics*")
       rtags-diagnostics-process
       (not (eq (process-status rtags-diagnostics-process) 'exit))
       (not (eq (process-status rtags-diagnostics-process) 'signal))))


;;;###autoload
(defun rtags-bury-or-delete ()
  (interactive)
  (if (> (length (window-list)) 1)
      (delete-window)
    (bury-buffer)))

(defvar rtags-mode-map nil)
;; assign command to keys
(setq rtags-mode-map (make-sparse-keymap))
(define-key rtags-mode-map (kbd "RET") 'rtags-select-other-window)
(define-key rtags-mode-map (kbd "M-RET") 'rtags-select)
(define-key rtags-mode-map (kbd "ENTER") 'rtags-select-other-window)
(define-key rtags-mode-map [mouse-1] 'rtags-select-other-window)
(define-key rtags-mode-map [mouse-2] 'rtags-select-other-window)
(define-key rtags-mode-map (kbd "M-o") 'rtags-show-in-other-window)
(define-key rtags-mode-map (kbd "s") 'rtags-show-in-other-window)
(define-key rtags-mode-map (kbd "SPC") 'rtags-select-and-remove-rtags-buffer)
(define-key rtags-mode-map (kbd "q") 'rtags-bury-or-delete)
(define-key rtags-mode-map (kbd "j") 'next-line)
(define-key rtags-mode-map (kbd "k") 'previous-line)

(define-derived-mode rtags-mode fundamental-mode
  (set (make-local-variable 'font-lock-defaults) '(rtags-font-lock-keywords))
  (setq mode-name "rtags")
  (use-local-map rtags-mode-map)
  (run-hooks 'rtags-mode-hook)
  (goto-char (point-min))
  (setq buffer-read-only t))

(defun rtags-init-bookmarks()
  (let ((buf (current-buffer)))
    (goto-char (point-min))
    (while (not (eobp))
      (if (looking-at "^\\(.*?\\):\\([0-9]+\\):\\([0-9]+\\)")
          (let ((file (match-string-no-properties 1))
                (line (string-to-number (match-string-no-properties 2)))
                (column (string-to-number (match-string-no-properties 3))))
            (let (deactivate-mark)
              (with-current-buffer (find-file-noselect file)
                (save-restriction
                  (widen)
                  (rtags-goto-line-col line column)
                  (incf rtags-buffer-bookmarks)
                  (bookmark-set (format "R_%d" rtags-buffer-bookmarks))
                  (set-buffer buf))))))
      (forward-line))))

(defun rtags-reset-bookmarks ()
  (while (> rtags-buffer-bookmarks 0)
    (bookmark-delete (format "R_%d" rtags-buffer-bookmarks))
    (decf rtags-buffer-bookmarks)))

;;;###autoload
(defun rtags-next-match () (interactive) (rtags-next-prev-match t))
;;;###autoload
(defun rtags-previous-match () (interactive) (rtags-next-prev-match nil))

(defun rtags-next-prev-suitable-match (next)
  (save-excursion
    (if next
        (goto-char (point-at-bol 2))
      (goto-char (point-at-bol 0)))
    (beginning-of-line)
    (when (looking-at "$")
      (when next
        (goto-char (point-min))
        (beginning-of-line)))
    (point)))

(defun rtags-next-prev-match (next)
  (if (get-buffer rtags-buffer-name)
      (let (target
            (win (get-buffer-window rtags-buffer-name)))
        (if win
            (select-window win))
        (set-buffer rtags-buffer-name)
        (when (> (count-lines (point-max) (point-min)) 1)
          (cond ((and (= (point-at-bol) (point-min)) (not next))
                 (goto-char (point-max))
                 (beginning-of-line)
                 (while (looking-at "$")
                   (goto-char (1- (point))))
                 (message "%s Wrapped" rtags-buffer-name))
                ((and (= (point-at-eol) (point-max)) next)
                 (goto-char (point-min))
                 (setq target (point-min))
                 (message "%s Wrapped" rtags-buffer-name))
                (t
                 (goto-char (rtags-next-prev-suitable-match next))))
          (beginning-of-line)
          (if win (rtags-select-other-window)
            (rtags-select))))))

;;;###autoload
(defun rtags-next-diag () (interactive) (rtags-next-prev-diag t))
;;;###autoload
(defun rtags-previous-diag () (interactive) (rtags-next-prev-diag nil))

(defun rtags-next-prev-diag (next)
  (if (get-buffer "*RTags Diagnostics*")
      (let (target
            (win (get-buffer-window "*RTags Diagnostics*")))
        (if win (select-window win))
        (set-buffer "*RTags Diagnostics*")
        (when (not (= (point-max) (point-min)))
          (cond ((and (= (point-at-bol) (point-min)) (not next))
                 (setq target (- (point-max) 1))
                 (message "*RTags Diagnostics* Wrapped"))
                ((and (>= (+ (point-at-eol) 1) (point-max)) next)
                 (setq target (point-min))
                 (message "*RTags Diagnostics* Wrapped"))
                (next
                 (setq target (point-at-bol 2)))
                (t
                 (setq target (point-at-bol 0))))
          (goto-char target)
          (beginning-of-line)
          (if win (rtags-select-other-window) (rtags-select))))))

(defun rtags-executable-find (exe)
  (let ((result (if rtags-path (concat rtags-path "/bin/" exe))))
    (if (and result (file-exists-p result))
        result
      (executable-find exe))))

(defun rtags-remove-keyword-params (seq)
  (if seq
      (let ((head (car seq))
            (tail (cdr seq)))
        (if (keywordp head) (rtags-remove-keyword-params (cdr tail))
          (cons head (rtags-remove-keyword-params tail))))))

(defun* rtags-call-rc (&rest arguments
                             &key (path (buffer-file-name))
                             unsaved
                             async ;; nil or a cons (process-filter . sentinel)
                             path-filter
                             path-filter-regex
                             range-filter
                             (output (list t nil)) ; not supported for async
                             (range-min (1- (point-min)))
                             (range-max (1- (point-max)))
                             noerror
                             silent-query
                             &allow-other-keys)
  (save-excursion
    (let ((rc (rtags-executable-find "rc")) proc)
      (if (not rc)
          (progn
            (unless noerror (error "Can't find rc"))
            nil)
        (progn
          (and async (not (consp async)) (error "Invalid argument. async must be a cons or nil"))
          (setq arguments (rtags-remove-keyword-params arguments))
          (setq arguments (cl-remove-if '(lambda (arg) (not arg)) arguments))
          (when path-filter
            (push (concat "--path-filter=" path-filter) arguments)
            (if path-filter-regex
                (push "-Z" arguments)))
          (if unsaved
              (push (format "--unsaved-file=%s:%d"
                            (buffer-file-name unsaved)
                            (with-current-buffer unsaved (- (point-max) (point-min))))
                    arguments))
          (if silent-query
              (push "--silent-query" arguments))
          (if range-filter
              (push (format "--range-filter=%d-%d" range-min range-max) arguments))
          (if rtags-timeout
              (push (format "--timeout=%d" rtags-timeout) arguments))
          (unless rtags-sort-references-by-input
              (push "--no-sort-references-by-input" arguments))
          ;; (if rtags-wildcard-symbol-names
          ;;     (push "--wildcard-symbol-names" arguments))
          (if (and rtags-show-containing-function (not (member "-N" arguments)))
              (push "-o" arguments))

          (cond ((stringp path) (push (concat "--current-file=" path) arguments))
                (path nil)
                (default-directory (push (concat "--current-file=" default-directory) arguments))
                (t nil))

          (rtags-log (concat rc " " (combine-and-quote-strings arguments)))
          (let ((proc (cond ((and unsaved async)
                             (let ((proc (apply #'start-process "rc" (current-buffer) rc arguments)))
                               (with-current-buffer unsaved
                                 (process-send-region proc (point-min) (point-max)))
                               proc))
                            (async (apply #'start-process "rc" (current-buffer) rc arguments))
                            ((and unsaved (buffer-modified-p unsaved))
                             (let ((output-buffer (current-buffer)))
                               (with-current-buffer unsaved
                                 (apply #'call-process-region (point-min) (point-max) rc
                                        nil output-buffer nil arguments) nil)))
                            (unsaved (apply #'call-process rc (buffer-file-name unsaved) output nil arguments) nil)
                            (t (apply #'call-process rc nil output nil arguments) nil))))
            (if proc
                (progn
                  (set-process-query-on-exit-flag proc nil)
                  (set-process-filter proc (car async))
                  (set-process-sentinel proc (cdr async)))
              (progn
                (goto-char (point-min))
                (cond ((looking-at "Can't seem to connect to server")
                       (erase-buffer)
                       (unless noerror
                         (error "Can't seem to connect to server. Is rdm running?")))
                      ((looking-at "Project loading")
                       (erase-buffer)
                       (message "Project loading..."))
                      (t nil)))))
          (or async (> (point-max) (point-min))))))))

;;;###autoload
(defun rtags-index-js-file ()
  (interactive)
  (if (buffer-file-name)
      (let ((bufname (buffer-file-name)))
        (with-temp-buffer
          (rtags-call-rc (buffer-file-name) "--compile" bufname :noerror t))))
  t)

(defvar rtags-preprocess-keymap (make-sparse-keymap))
(define-key rtags-preprocess-keymap (kbd "q") 'rtags-bury-or-delete)
(set-keymap-parent rtags-preprocess-keymap c++-mode-map)
(define-derived-mode rtags-preprocess-mode c++-mode
  (setq mode-name "rtags-preprocess")
  (use-local-map rtags-diagnostics-mode-map)
  (if (buffer-file-name)
      (error "Set buffer with file %s read only " (buffer-file-name)))
  (setq buffer-read-only t))

(defun rtags-builds (&optional file)
  (with-temp-buffer
    (rtags-call-rc :path file "--builds" file)
    (buffer-string)))

;;;###autoload
(defun rtags-preprocess-file (&optional buffer)
  (interactive)
  (unless buffer (setq buffer (current-buffer)))
  (let (narrow-start narrow-end)
    (if (and mark-active
             (not (equal (region-beginning) (region-end))))
        (setq narrow-start (+ 1 (count-lines (point-min) (region-beginning)))
              narrow-end (+ 1 (count-lines (point-min) (region-end)))))
    (let ((preprocess-buffer (rtags-get-buffer (format "*RTags preprocessed %s*" (buffer-file-name buffer)))))
      (rtags-location-stack-push)
      (with-current-buffer preprocess-buffer
        (rtags-call-rc :path (buffer-file-name buffer) "--preprocess" (buffer-file-name buffer))
        (if (and narrow-start narrow-end)
            (let ((match-regexp (concat "^# \\([0-9]*\\) \"" (file-truename (buffer-file-name buffer)) "\""))
                  last-match last-line start end)
              (while (re-search-forward match-regexp nil t)
                (let ((current-line (string-to-number (match-string-no-properties 1))))
                  (if (and (not start) (> current-line narrow-start))
                      (setq start (+ (count-lines (point-min) last-match) (- narrow-start last-line))))
                  (if (and (not end) (> current-line narrow-end))
                      (setq end (+ (count-lines (point-min) last-match) (- narrow-end last-line))))
                  (setq last-line current-line)
                  (setq last-match (point))))
              (if last-match
                  (progn
                    (if (not start)
                        (setq start (+ (count-lines (point-min) last-match) (- narrow-start last-line))))
                    (if (not end)
                        (setq end (+ (count-lines (point-min) last-match) (- narrow-end last-line))))))
              (if (and start end)
                  (progn
                    (goto-char (point-min))
                    (narrow-to-region (point-at-bol (+ start 1)) (point-at-bol (+ end 1)))))))
        (rtags-preprocess-mode))
      (display-buffer preprocess-buffer))))

;;;###autoload
(defun rtags-reparse-file (&optional buffer wait-reparsing)
  "WAIT-REPARSING : t to wait for reparsing to finish, nil for async (no waiting).
:fixme: add a timeout"
  (interactive)
  (when (null buffer)
    (setq buffer (current-buffer)))
  (let ((file (buffer-file-name buffer)))
    ;;(when (null (rtags-buffer-status buffer))
      ;;(message ":debug: file not indexed"))
    (when (and file (rtags-buffer-status buffer))
      (with-temp-buffer
        (if (buffer-modified-p buffer)
            (progn
              (rtags-call-rc :path file :unsaved buffer "-V" file)
              (when wait-reparsing
                (message "Reparsing buffer")
                ;;(message ":debug: reparsing file %s" file)
                ;; Wait for the server to start working.
                (while (not (rtags-is-working buffer))
                  (sleep-for 0.4))
                ;; Wait for the file to become indexed.
                (while (rtags-is-working buffer)
                  (sleep-for 0.4))))
          (progn
            (rtags-call-rc :path file "-V" file)
            (message (format "Dirtied %s" file))))))))


;; assoc list containing unsaved buffers and their modification ticks
;; (to avoid reparsing unsaved files if there were no changes since last parsing)
;; :fixme: - remove buffers from list on save
(defvar rtags-unsaved-buffers-ticks nil)

(defun rtags-reparse-file-if-needed (&optional buffer)
  "Reparse file if it's not saved.

BUFFER : the buffer to be checked and reparsed, if it's nil, use current buffer"
  (let ((unsaved (and (buffer-modified-p buffer) (or buffer (current-buffer)))))
    (when unsaved
      ;; check ticks since the last save to avoid parsing the file multiple times
      ;; if it has not been modified
      (let ((current-ticks (buffer-modified-tick unsaved))
            (old-ticks (cdr (assoc unsaved rtags-unsaved-buffers-ticks))))
        ;; reparsing this dirty file for the first time
        ;; or if it was modified since last reparsing
        ;;(message ":debug: buffer=%s, old-ticks=%s, current-ticks=%s"
                 ;;unsaved old-ticks current-ticks)
        (if (or (null old-ticks) (/= current-ticks old-ticks))
            (progn
              (rtags-reparse-file unsaved t)
              (add-to-list 'rtags-unsaved-buffers-ticks (cons unsaved current-ticks)))
          (progn ;; else update ticks
            (let ((item (assoc unsaved rtags-unsaved-buffers-ticks)))
              (setf (cdr item) current-ticks))))))))


;;;###autoload
(defun rtags-maybe-reparse-file (&optional buffer)
  (interactive)
  (let ((file (buffer-file-name buffer)))
    (when file
      (with-temp-buffer
        (rtags-call-rc :path file "-x" file)))))

;;;###autoload
(defun rtags-set-current-project ()
  (interactive)
  (let ((projects nil)
        (project nil)
        (current ""))
    (with-temp-buffer
      (rtags-call-rc :path t "-w")
      (goto-char (point-min))
      (while (not (eobp))
        (let ((line (buffer-substring-no-properties (point-at-bol) (point-at-eol))))
          (if (string-match "^\\([^ ]+\\)[^<]*<=$" line)
              (let ((name (match-string-no-properties 1 line)))
                (setq projects (add-to-list 'projects name t))
                (setq current name))
            (if (string-match "^\\([^ ]+\\)[^<]*$" line)
                (setq projects (add-to-list 'projects (match-string-no-properties 1 line))))))
        (forward-line)))
    (setq project (ido-completing-read
                   (format "RTags select project (current is %s): " current)
                   projects))
    (if project
        (with-temp-buffer (rtags-call-rc :output nil :path t "-w" project)))))

(defun rtags-current-symbol (&optional no-symbol-name)
  (or (and mark-active (buffer-substring-no-properties (point) (mark)))
      (and (not no-symbol-name) (rtags-current-symbol-name))
      (thing-at-point 'symbol)))

(defun rtags-cursorinfo (&optional location verbose save-to-kill-ring no-reparse)
  (let ((loc (or location (rtags-current-location)))
        (path (buffer-file-name)))
    (when (not no-reparse)
      (rtags-reparse-file-if-needed))
    (with-temp-buffer
      (rtags-call-rc :path path
                     "-U" loc
                     (if verbose "--cursorinfo-include-targets")
                     (if verbose "--cursorinfo-include-references"))
      (if save-to-kill-ring
          (copy-region-as-kill (point-min) (point-max)))
      (buffer-string))))

;;;###autoload
(defun rtags-print-cursorinfo (&optional prefix)
  (interactive "P")
  (message "%s" (rtags-cursorinfo nil (not prefix) (not prefix))))

;;;###autoload
(defun rtags-print-dependencies (&optional buffer)
  (interactive)
  (let ((dep-buffer (rtags-get-buffer))
        (fn (buffer-file-name (or buffer (current-buffer)))))
    (when fn
      (rtags-location-stack-push)
      (switch-to-buffer dep-buffer)
      (rtags-call-rc :path fn "--dependencies" fn)
      (rtags-mode))))

;;;###autoload
(defun rtags-print-enum-value-at-point (&optional location)
  (interactive)
  (let ((info (rtags-cursorinfo location)))
    (cond ((string-match "^Enum Value: \\([0-9]+\\) *$" info)
           (let ((enumval (match-string-no-properties 1 info)))
             (message "%s - %s - 0x%X" (rtags-current-symbol-name info) enumval (string-to-number enumval))))
          ((string-match "^Type: Enum *$" info)
           (let ((target (rtags-target)))
             (when target
               (setq info (rtags-cursorinfo target))
               (if (string-match "^Enum Value: \\([0-9]+\\) *$" info)
                   (let ((enumval (match-string-no-properties 1 info)))
                     (message "%s - %s - 0x%X" (rtags-current-symbol-name info) enumval (string-to-number enumval)))))))
          (t (message "RTags: No enum here") nil))))

(defun rtags-buffer-is-multibyte ()
  (string-match "\\butf\\b" (symbol-name buffer-file-coding-system)))

(defun rtags-buffer-is-dos()
  (string-match "\\bdos\\b" (symbol-name buffer-file-coding-system)))

(defun rtags-carriage-returns ()
  (if (rtags-buffer-is-dos)
      (1- (line-number-at-pos))
    0))

(defun rtags-offset (&optional p)
  (save-excursion
    (if p
        (goto-char p)
      (if (rtags-buffer-is-multibyte)
          (let ((prev (buffer-local-value enable-multibyte-characters (current-buffer)))
                (loc (local-variable-p enable-multibyte-characters))
                (pos))
              (set-buffer-multibyte nil)
              (setq pos (1- (point)))
              (set-buffer-multibyte prev)
              (unless loc
                (kill-local-variable enable-multibyte-characters))
              pos)
          (1- (point))))))

;;;###autoload
(defun rtags-goto-offset (pos)
  (interactive "NOffset: ")
  (if (rtags-buffer-is-multibyte)
      (let ((prev (buffer-local-value enable-multibyte-characters (current-buffer)))
            (loc (local-variable-p enable-multibyte-characters)))
        (set-buffer-multibyte nil)
        (goto-char (1+ pos))
        (set-buffer-multibyte prev)
        (unless loc
          (kill-local-variable enable-multibyte-characters)))
    (goto-char (1+ pos))))

(defun rtags-current-location (&optional offset)
  (format "%s:%d:%d" (or (buffer-file-name) (buffer-name))
          (line-number-at-pos offset) (1+ (- (or offset (point)) (point-at-bol)))))

(defun rtags-log (log)
  (if rtags-rc-log-enabled
      (with-current-buffer (get-buffer-create "*RTags Log*")
        (goto-char (point-max))
        (setq buffer-read-only nil)
        (insert "**********************************\n" log "\n")
        (setq buffer-read-only t))))

(defvar rtags-symbol-history nil)

(defun rtags-find-file-or-buffer (file-or-buffer &optional other-window)
  (if (file-exists-p file-or-buffer)
      (if other-window
          (find-file-other-window file-or-buffer)
        (find-file file-or-buffer))
    (let ((buf (get-buffer file-or-buffer)))
      (cond ((not buf) (message "No buffer named %s" file-or-buffer))
            (other-window (switch-to-buffer-other-window file-or-buffer))
            (t (switch-to-buffer file-or-buffer))))))

(defun rtags-goto-line-col (line column)
  (goto-char (point-min))
  (forward-line (1- line))
  (beginning-of-line)
  (forward-char (1- column)))

(defun rtags-goto-location (location &optional nobookmark other-window)
  "Go to a location passed in. It can be either: file,12 or file:13:14 or plain file"
  ;; (message (format "rtags-goto-location \"%s\"" location))
  (when (> (length location) 0)
    (cond ((string-match "\\(.*\\):\\([0-9]+\\):\\([0-9]+\\)" location)
           (let ((line (string-to-number (match-string-no-properties 2 location)))
                 (column (string-to-number (match-string-no-properties 3 location))))
             (rtags-find-file-or-buffer (match-string-no-properties 1 location) other-window)
             (run-hooks rtags-after-find-file-hook)
             (rtags-goto-line-col line column)
             t))
          ((string-match "\\(.*\\):\\([0-9]+\\)" location)
           (let ((line (string-to-number (match-string-no-properties 2 location))))
             (rtags-find-file-or-buffer (match-string-no-properties 1 location) other-window)
             (run-hooks rtags-after-find-file-hook)
             (goto-char (point-min))
             (forward-line (1- line))
             t))
          ((string-match "\\(.*\\),\\([0-9]+\\)" location)
           (let ((offset (string-to-number (match-string-no-properties 2 location))))
             (rtags-find-file-or-buffer (match-string-no-properties 1 location) other-window)
             (run-hooks rtags-after-find-file-hook)
             (rtags-goto-offset offset)
             t))
          (t
           (if (string-match "^ +\\(.*\\)$" location)
               (setq location (match-string-no-properties 1 location)))
           (rtags-find-file-or-buffer location other-window)))
    (unless nobookmark (rtags-location-stack-push))))

(defun rtags-find-symbols-by-name-internal (prompt switch &optional filter regexp-filter)
  (rtags-location-stack-push)
  (let ((tagname (if mark-active
                     (buffer-substring-no-properties (region-beginning) (region-end))
                   (rtags-current-symbol)))
        (path (buffer-file-name))
        input)
    (if (> (length tagname) 0)
        (setq prompt (concat prompt ": (default " tagname ") "))
      (setq prompt (concat prompt ": ")))
    (setq input (completing-read prompt (function rtags-symbolname-complete) nil nil nil 'rtags-symbol-history))
    (setq rtags-symbol-history (cl-remove-duplicates rtags-symbol-history :from-end t :test 'equal))
    (if (not (equal "" input))
        (setq tagname input))
    (with-current-buffer (rtags-get-buffer)
      (rtags-call-rc :path path switch tagname :path-filter filter :path-filter-regex regexp-filter (if rtags-symbolnames-case-insensitive "-I"))
      (rtags-reset-bookmarks)
      (rtags-handle-results-buffer))))

(defun rtags-symbolname-completion-get (string)
  (with-temp-buffer
    (rtags-call-rc "-Y" "-S" string (if rtags-symbolnames-case-insensitive "-I"))
    (rtags-log (buffer-string))
    (eval (read (buffer-string)))))

(defun rtags-symbolname-completion-exactmatch (string)
  (with-temp-buffer
    (rtags-call-rc "-N" "-F" string)
    (> (point-max) (point-min))))

(defun rtags-symbolname-complete (string predicate code)
  ;; (message "CALLED %s %s %s"
  ;;          string predicate
  ;;          (cond ((eq code nil) "nil")
  ;;                ((eq code t) "t")
  ;;                ((eq code 'lambda) "lambda")))

  (cond ((null code)
         (let* ((alternatives (rtags-symbolname-completion-get string))
                (attempt (try-completion string alternatives predicate)))
           ;; (message "%s %d %d %s %s" string (length alternatives)
           ;;          (if rtags-wildcard-symbol-names 1 0)
           ;;          attempt
           ;;          (and (string-match '\\*' string) "yes"))

           ;; (if (and rtags-wildcard-symbol-names
           ;;          (not attempt)
           ;;          (> (length alternatives) 0)
           ;;          (string-match "\\*" string))
           ;;     (progn
           ;;       (message "RETURNING STRING")
           ;;       string)
           ;;   attempt)))
           attempt))
        ((eq code t)
         (rtags-symbolname-completion-get string))
        ((eq code 'lambda)
         (rtags-symbolname-completion-exactmatch string))
        (t nil)))

(defvar rtags-location-stack-index 0)
(defvar rtags-location-stack nil)

(defun rtags-location-stack-push ()
  (let ((bm (rtags-current-location)))
    (while (> rtags-location-stack-index 0)
      (decf rtags-location-stack-index)
      (pop rtags-location-stack))
    (unless (string= bm (nth 0 rtags-location-stack))
      (push bm rtags-location-stack)
      (if (> (length rtags-location-stack) rtags-max-bookmark-count)
          (nbutlast rtags-location-stack (- (length rtags-location-stack) rtags-max-bookmark-count))))))

;;;###autoload
(defun rtags-location-stack-jump (by)
  (interactive)
  (let ((instack (nth rtags-location-stack-index rtags-location-stack))
        (cur (rtags-current-location)))
    (if (not (string= instack cur))
        (rtags-goto-location instack t)
      (let ((target (+ rtags-location-stack-index by)))
        (when (and (>= target 0) (< target (length rtags-location-stack)))
          (setq rtags-location-stack-index target)
          (rtags-goto-location (nth rtags-location-stack-index rtags-location-stack) t))))))

;; **************************** API *********************************

(defcustom rtags-enabled t
  "Whether rtags is enabled. We try to do nothing when it's not"
  :group 'rtags
  :type 'boolean)

(defcustom rtags-sort-references-by-input t
  "Whether rtags sorts the references based on the input to rtags-find-references.*"
  :group 'rtags
  :type 'boolean)

(defcustom rtags-completions-enabled nil
  "Whether completions are enabled"
  :group 'rtags
  :type 'boolean)

(defcustom rtags-completions-timer-interval .5
  "Interval for completions timer"
  :group 'rtags
  :type 'number)

(defcustom rtags-wildcard-symbol-names t
  "Allow use of * and ? to match symbol names"
  :group 'rtags
  :type 'boolean)

(defcustom rtags-tracking nil
  "When on automatically jump to symbol under cursor in *RTags* buffer"
  :group 'rtags
  :type 'boolean)

(defcustom rtags-error-timer-interval .5
  "Interval for minibuffer error timer"
  :group 'rtags
  :type 'number)

(defcustom rtags-display-current-error-as-message t
  "Display error under cursor using (message)"
  :type 'boolean
  :group 'rtags)

(defcustom rtags-display-current-error-as-tooltip nil
  "Display error under cursor using popup-tip (requires 'popup)"
  :type 'boolean
  :group 'rtags)

(defcustom rtags-display-summary-as-tooltip rtags-popup-available
  "Display help / summary text using popup-tip (requires 'popup)"
  :type 'boolean
  :group 'rtags)

(defcustom rtags-error-timer-interval .5
  "Interval for minibuffer error timer"
  :group 'rtags
  :type 'number)

(defcustom rtags-tracking-timer-interval .5
  "Interval for tracking timer"
  :group 'rtags
  :type 'number)

(defcustom rtags-expand-function '(lambda () (dabbrev-expand nil))
  "What function to call for expansions"
  :group 'rtags
  :type 'function)

(defcustom rtags-after-find-file-hook nil
  "Run after rtags has jumped to a location possibly in a new file"
  :group 'rtags
  :type 'hook)

(defcustom rtags-mode-hook nil
  "Run when rtags-mode is started"
  :group 'rtags
  :type 'hook)

(defcustom rtags-diagnostics-hook nil
  "Run after diagnostics have been parsed"
  :group 'rtags
  :type 'hook)

(defcustom rtags-edit-hook nil
  "Run before rtags tries to modify a buffer (from rtags-rename)
return t if rtags is allowed to modify this file"
  :group 'rtags
  :type 'hook)

(defcustom rtags-jump-to-first-match t
  "If t, jump to first match"
  :group 'rtags
  :type 'boolean)

(defcustom rtags-timeout nil
  "Max amount of ms to wait before timing out requests"
  :group 'rtags
  :type 'integer)

(defcustom rtags-path nil
  "Path to rtags executables"
  :group 'rtags
  :type 'string)

(defcustom rtags-max-bookmark-count 100
  "How many bookmarks to keep in stack"
  :group 'rtags
  :type 'integer)

(defcustom rtags-rc-log-enabled nil
  "If t, log rc commands and responses"
  :group 'rtags
  :type 'boolean)

(defcustom rtags-show-containing-function nil
  "If t, pass -o to rc to include containing function"
  :group 'rtags
  :type 'boolean)

(defcustom rtags-index-js-files nil
  "If t, automatically index all js files that are opened"
  :group 'rtags
  :type 'boolean)

;;;###autoload
(defun rtags-enable-standard-keybindings (&optional map prefix)
  (interactive)
  (unless map
    (setq map c-mode-base-map))
  (unless prefix
    (setq prefix "\C-xr"))
  (ignore-errors
    (define-key map (concat prefix ".") (function rtags-find-symbol-at-point))
    (define-key map (concat prefix ",") (function rtags-find-references-at-point))
    (define-key map (concat prefix "v") (function rtags-find-virtuals-at-point))
    (define-key map (concat prefix "V") (function rtags-print-enum-value-at-point))
    (define-key map (concat prefix "/") (function rtags-find-all-references-at-point))
    (define-key map (concat prefix "Y") (function rtags-cycle-overlays-on-screen))
    (define-key map (concat prefix ">") (function rtags-find-symbol))
    (define-key map (concat prefix "<") (function rtags-find-references))
    (define-key map (concat prefix "[") (function rtags-location-stack-back))
    (define-key map (concat prefix "]") (function rtags-location-stack-forward))
    (define-key map (concat prefix "D") (function rtags-diagnostics))
    (define-key map (concat prefix "G") (function rtags-guess-function-at-point))
    (define-key map (concat prefix "p") (function rtags-set-current-project))
    (define-key map (concat prefix "P") (function rtags-print-dependencies))
    (define-key map (concat prefix "e") (function rtags-reparse-file))
    (define-key map (concat prefix "E") (function rtags-preprocess-file))
    (define-key map (concat prefix "R") (function rtags-rename-symbol))
    (define-key map (concat prefix "U") (function rtags-print-cursorinfo))
    (define-key map (concat prefix "O") (function rtags-goto-offset))
    (define-key map (concat prefix ";") (function rtags-find-file))
    (define-key map (concat prefix "F") (function rtags-fixit))
    (define-key map (concat prefix "X") (function rtags-fix-fixit-at-point))
    (define-key map (concat prefix "B") (function rtags-show-rtags-buffer))
    (define-key map (concat prefix "I") (function rtags-imenu))
    (define-key map (concat prefix "T") (function rtags-taglist))))

(if rtags-index-js-files
    (add-hook 'find-file-hook 'rtags-index-js-file)
  (remove-hook 'find-file-hook 'rtags-index-js-file))

;;;###autoload
(defun rtags-print-current-location ()
  (interactive)
  (message (rtags-current-location)))

;;;###autoload
(defun rtags-quit-rdm () (interactive)
  (call-process (rtags-executable-find "rc") nil nil nil "--quit-rdm"))

;;;###autoload
(defun rtags-location-stack-forward ()
  (interactive)
  (rtags-location-stack-jump -1))

;;;###autoload
(defun rtags-location-stack-back ()
  (interactive)
  (rtags-location-stack-jump 1))

;;;###autoload
(defun rtags-location-stack-reset ()
  (interactive)
  (setq rtags-location-stack nil)
  (setq rtags-location-stack-index 0))

(defun rtags-not-indexed/connected-message-p (string)
  (or (string= string "Not indexed\n")
      (string= string "Can't seem to connect to server\n")))

(defun rtags-target (&optional filter declaration-only no-reparse no-error)
  "DONT-REPARSE : do not reparse file even if it appears as modified."
  (let ((path (buffer-file-name))
        (location (rtags-current-location))
        (unsaved (and (buffer-modified-p) (current-buffer))))
    (when path
      (unless no-reparse
        (rtags-reparse-file-if-needed))
      (with-temp-buffer
        (if declaration-only
            (rtags-call-rc :path path "--declaration-only" "-N" "-f" location :path-filter filter :noerror t :unsaved unsaved)
          (rtags-call-rc :path path "-N" "-f" location :path-filter filter :noerror t :unsaved unsaved))
        (setq rtags-last-request-not-indexed nil)
        (cond ((= (point-min) (point-max))
               (unless no-error (message "RTags: No target")) nil)
              ((rtags-not-indexed/connected-message-p (buffer-string))
               (setq rtags-last-request-not-indexed t) nil)
              (t (buffer-substring-no-properties (point-min) (- (point-max) 1))))))))

(defun rtags-target-declaration-first ()
  "First try to find the declaration of the item (using --declaration-only), then try
to find anything about the item."
  (let ((target (or (rtags-target nil t nil t)
                    (rtags-target nil nil t))))
    target))

;; (defalias 'rtags-find-symbol-at-point 'rtags-follow-symbol-at-point)
;;;###autoload
(defun rtags-find-symbol-at-point (&optional prefix)
  "Find the natural target for the symbol under the cursor and moves to that location.
For references this means to jump to the definition/declaration of the referenced symbol (it jumps to the definition if it is indexed).
For definitions it jumps to the declaration (if there is only one) For declarations it jumps to the definition.
If called with a prefix restrict to current buffer"
  (interactive "P")
  (rtags-location-stack-push)
  (let ((arg (rtags-current-location))
        (fn (buffer-file-name)))
    (rtags-reparse-file-if-needed)
    (with-current-buffer (rtags-get-buffer)
      (rtags-call-rc :path fn :path-filter prefix "-f" arg)
      (rtags-handle-results-buffer))))

;;;###autoload
(defun rtags-find-references-at-point (&optional prefix)
  "Find all references to the symbol under the cursor
If there's exactly one result jump directly to it.
If there's more show a buffer with the different alternatives and jump to the first one if rtags-jump-to-first-match is true.
References to references will be treated as references to the referenced symbol"
  (interactive "P")
  (rtags-location-stack-push)
  (let ((arg (rtags-current-location))
        (fn (buffer-file-name)))
    (rtags-reparse-file-if-needed)
    (with-current-buffer (rtags-get-buffer)
      (rtags-call-rc :path fn :path-filter prefix "-r" arg)
      (rtags-handle-results-buffer))))

;;;###autoload
(defun rtags-find-virtuals-at-point (&optional prefix)
  "List all reimplentations of function under cursor. This includes both declarations and definitions"
  (interactive "P")
  (rtags-location-stack-push)
  (let ((arg (rtags-current-location))
        (fn (buffer-file-name)))
    (rtags-reparse-file-if-needed)
    (with-current-buffer (rtags-get-buffer)
      (rtags-call-rc :path fn :path-filter prefix "-r" arg "-k")
      (rtags-handle-results-buffer))))

;;;###autoload
(defun rtags-find-all-references-at-point (&optional prefix)
  (interactive "P")
  (rtags-location-stack-push)
  (let ((arg (rtags-current-location))
        (fn (buffer-file-name)))
    (rtags-reparse-file-if-needed)
    (with-current-buffer (rtags-get-buffer)
      (rtags-call-rc :path fn :path-filter prefix "-r" arg "-e")
      (rtags-handle-results-buffer))))

;;;###autoload
(defun rtags-guess-function-at-point()
  (interactive)
  (rtags-location-stack-push)
  (let ((token (rtags-current-token))
        (fn (buffer-file-name)))
    (if token
        (progn
          (rtags-reparse-file-if-needed)
          (with-current-buffer (rtags-get-buffer)
            (rtags-call-rc :path fn "--declaration-only" "-F" token)
            (rtags-handle-results-buffer t))))))

(defun rtags-current-token ()
  (save-excursion
    (when (looking-at "[0-9A-Za-z_~#]")
      (while (and (> (point) (point-min)) (looking-at "[0-9A-Za-z_~#]"))
        (backward-char))
      (if (not (looking-at "[0-9A-Za-z_~#]"))
          (forward-char))
      (let ((start (point)))
        (while (looking-at "[0-9A-Za-z_~#]")
          (forward-char))
        (buffer-substring-no-properties start (point))))))

;;;###autoload
(defun rtags-rename-symbol ()
  (interactive)
  (save-some-buffers) ;; it all kinda falls apart when buffers are unsaved
  (let (location len file pos destructor replacewith prev (modifications 0) (filesopened 0) replacements buffers)
    (save-excursion
      (if (looking-at "[0-9A-Za-z_~#]")
          (progn
            (while (and (> (point) (point-min)) (looking-at "[0-9A-Za-z_~#]"))
              (backward-char))
            (if (not (looking-at "[0-9A-Za-z_~#]"))
                (forward-char))
            (setq file (buffer-file-name (current-buffer)))
            (setq pos (point))
            (if (looking-at "~")
                (progn
                  (setq pos (+ pos 1))
                  (setq destructor t)))
            (while (looking-at "[0-9A-Za-z_~#]")
              (forward-char))
            (setq prev (buffer-substring-no-properties pos (point)))
            (setq len (- (point) pos))
            (setq replacewith (read-from-minibuffer (format "Replace '%s' with: " prev)))
            (unless (equal replacewith "")
              (if destructor
                  (decf pos))
              (goto-char pos)
              (setq location (rtags-current-location))
              (setq pos (rtags-offset pos))
              (with-temp-buffer
                (rtags-call-rc :path file "-e" "-O" "-N" "-r" location)
                ;; (message "Got renames %s" (buffer-string))
                (dolist (line (split-string (buffer-string) "\n" t))
                  (if (string-match "^\\(.*\\):\\([0-9]+\\):\\([0-9]+\\):$" line)
                      (add-to-list 'replacements (cons (match-string-no-properties 1 line)
                                                       (cons (string-to-number (match-string-no-properties 2 line))
                                                             (string-to-number (match-string-no-properties 3 line)))) t))))
              ;; (message "Got %d replacements" (length replacements))

              (dolist (value replacements)
                (let ((buf (find-buffer-visiting (car value))))
                  (unless buf
                    (progn
                      (incf filesopened)
                      (setq buf (find-file-noselect (car value)))))
                  (when buf
                    (set-buffer buf)
                    (add-to-list 'buffers buf)
                    (when (run-hook-with-args-until-failure 'rtags-edit-hook)
                      (incf modifications)
                      (rtags-goto-line-col (cadr value) (cddr value))
                      (when (cond ((looking-at "~") (forward-char) t)
                                  ((looking-at "auto ") nil)
                                  (t))

                      ;; (message "About to replace %s with %s at %d in %s"
                      ;;          (buffer-substring-no-properties (point) (+ (point) len)) replacewith (point) (car value))
                        (delete-char len)
                        (insert replacewith))))))))))
    (dolist (value buffers)
      (with-current-buffer value
        (basic-save-buffer)))
    (message (format "Opened %d new files and made %d modifications" filesopened modifications))))

;;;###autoload
(defun rtags-find-symbol (&optional prefix)
  (interactive "P")
  (rtags-find-symbols-by-name-internal "Find rsymbol" "-F" (and prefix buffer-file-name)))

;;;###autoload
(defun rtags-find-references (&optional prefix)
  (interactive "P")
  (rtags-find-symbols-by-name-internal "Find rreferences" "-R" (and prefix buffer-file-name)))

;;;###autoload
(defun rtags-find-symbol-current-file ()
  (interactive)
  (rtags-find-symbol t))

;;;###autoload
(defun rtags-find-references-current-file ()
  (interactive)
  (rtags-find-references t))

(defun rtags-dir-filter ()
  (concat (substring buffer-file-name
                     0
                     (string-match
                      "[^/]*/?$"
                      buffer-file-name))
          "[^/]* "))

;;;###autoload
(defun rtags-find-symbol-current-dir ()
  (interactive)
  (rtags-find-symbols-by-name-internal "Find rsymbol" "-F" (rtags-dir-filter) t))

;;;###autoload
(defun rtags-find-references-current-dir ()
  (interactive)
  (rtags-find-symbols-by-name-internal "Find rreferences" (rtags-dir-filter) t))

(defvar rtags-diagnostics-process nil)
;;;###autoload
(defun rtags-apply-fixit-at-point ()
  (interactive)
  (let ((line (buffer-substring-no-properties (point-at-bol) (point-at-eol))))
    (if (string-match "^\\(.*\\):[0-9]+:[0-9]+: fixit: \\([0-9]+\\)-\\([0-9]+\\): .*did you mean '\\(.*\\)'\\?$" line)
        (let* ((file (match-string-no-properties 1 line))
               (buf (find-buffer-visiting file))
               (start (string-to-number (match-string-no-properties 2 line)))
               (end (string-to-number (match-string-no-properties 3 line)))
               (text (match-string-no-properties 4 line)))
          (unless buf
            (setq buf (find-file-noselect file)))
          (when (and buf
                     (or (not (buffer-modified-p buf))
                         (y-or-n-p (format "%s is modified. This is probably not a good idea. Are you sure? " file))))
            (let ((win (get-buffer-window buf)))
              (if win
                  (select-window win)
                (switch-to-buffer-other-window buf)))
            (save-excursion
              (rtags-goto-offset start)
              (delete-char (- end start)) ;; may be 0
              (insert text)))))))

(defvar rtags-overlays (make-hash-table :test 'equal))

(defun rtags-overlays-remove (filename)
  (let ((errorlist (gethash filename rtags-overlays nil)))
    (while (and errorlist (listp errorlist))
      (delete-overlay (car errorlist))
      (setq errorlist (cdr errorlist)))
    (puthash filename nil rtags-overlays)))

;;;###autoload
(defun rtags-clear-diagnostics-overlays()
  (interactive)
  (if (buffer-file-name)
      (rtags-overlays-remove (buffer-file-name))))

(defun rtags-really-find-buffer (fn)
  (setq fn (file-truename fn))
  (car
   (cl-member-if #'(lambda (arg)
                  (and (buffer-file-name arg)
                       (string= fn (file-truename (buffer-file-name arg)))))
              (buffer-list))))

(defun rtags-string-to-number (string)
  (when (stringp string)
    (string-to-number string)))

(defun rtags-parse-xml-string (xml)
  (with-temp-buffer
    (insert xml)
    (if (fboundp 'libxml-parse-xml-region)
        (libxml-parse-xml-region (point-min) (point-max))
      (car (xml-parse-region (point-min) (point-max))))))

(defun rtags-parse-overlay-error-node (node filename)
  ;; (message "parsing nodes %s" filename)
  (when (listp node)
    (let* ((name (car node))
           (attrs (cadr node))
           (line (rtags-string-to-number (cdr (assq 'line attrs))))
           (column (rtags-string-to-number (cdr (assq 'column attrs))))
           (startoffset (rtags-string-to-number (cdr (assq 'startOffset attrs))))
           (endoffset (rtags-string-to-number (cdr (assq 'endOffset attrs))))
           (severity (cdr (assq 'severity attrs)))
           (ret)
           (message (cdr (assq 'message attrs))))
      (when (eq name 'error)
        (let ((errorlist (gethash filename rtags-overlays nil))
              (filebuffer (rtags-really-find-buffer filename)))
          (when filebuffer
            (when (or (not endoffset) (= endoffset -1))
              (with-current-buffer filebuffer
                (save-excursion
                  (if startoffset
                      (rtags-goto-offset startoffset)
                    (progn
                      (rtags-goto-line-col line column)
                      (setq startoffset (rtags-offset))))
                  (let ((rsym (rtags-current-symbol t)))
                    (when rsym
                      (setq endoffset (+ startoffset (length rsym))))))))

            (if (and startoffset endoffset filebuffer)
                (let ((overlay (make-overlay (1+ startoffset)
                                             (cond ((= startoffset endoffset) (+ startoffset 2))
                                                   (t (1+ endoffset)))
                                             filebuffer)))
                  (overlay-put overlay 'rtags-error-message message)
                  (overlay-put overlay 'rtags-error-severity severity)
                  (overlay-put overlay 'rtags-error-start startoffset)
                  (overlay-put overlay 'rtags-error-end endoffset)
                  (overlay-put overlay 'face (cond ((string= severity "error") (setq ret 'error) 'rtags-errline)
                                                   ((string= severity "warning") (setq ret 'warning) 'rtags-warnline)
                                                   ((string= severity "fixit") 'rtags-fixitline)
                                                   (t 'rtags-errline)))
                  (if (string= severity "fixit")
                      (progn
                        (overlay-put overlay 'priority 1)
                        (insert (format "%s:%d:%d: fixit: %d-%d: %s\n" filename line column startoffset endoffset message)))
                    (insert (format "%s:%d:%d: %s: %s\n" filename line column severity message)))

                  (setq errorlist (append errorlist (list overlay)))
                  (puthash filename errorlist rtags-overlays))))
          (cons ret filebuffer))))))

(make-variable-buffer-local 'rtags-error-warning-count)
(defun rtags-parse-overlay-node (node)
  (when (listp node)
    (let* ((name (car node))
           (attrs (cadr node))
           (body (cddr node))
           (errors 0)
           (warnings 0)
           (buf)
           (filename (cdr (assq 'name attrs))))
      (when (eq name 'file)
        (rtags-overlays-remove filename)
        ;; (message "removing overlays %s" filename)
        (save-excursion
          (goto-char (point-min))
          (flush-lines (concat filename ":")))
        (dolist (it body)
          (let ((result (rtags-parse-overlay-error-node it filename)))
            (cond ((eq 'error (car result)) (incf errors))
                  ((eq 'warning (car result)) (incf warnings))
                  (t))
            (setq buf (cdr result))))
        (let ((buf (rtags-really-find-buffer filename)))
          (if buf
              (with-current-buffer buf
                (setq rtags-error-warning-count (cons errors warnings)))))))))


(defvar rtags-last-index nil)
(defvar rtags-last-total nil)

(defun rtags-modeline-format-helper (type count)
  (and (> count 0)
       (format "%d %s%s" count type (if (> count 1) "s" ""))))

(defun rtags-modeline()
  (let* ((progress
         (and rtags-last-index
              rtags-last-total
              (> rtags-last-total rtags-last-index)
              (> rtags-last-total 0)
              (format "%d/%d %d%%%%" rtags-last-index rtags-last-total (/ (* rtags-last-index 100) rtags-last-total))))
        (errors (if rtags-error-warning-count (car rtags-error-warning-count) 0))
        (warnings (if rtags-error-warning-count (cdr rtags-error-warning-count) 0))
        (errorsString (rtags-modeline-format-helper "error" errors))
        (warningsString (rtags-modeline-format-helper "warning" warnings))
        (errors-warnings
         (cond ((and errorsString warningsString) (concat errorsString "/" warningsString))
               (errorsString)
               (warningsString)
               (t nil))))
    (cond ((and progress errors-warnings) (format "RTags: %s %s " progress errors-warnings))
          (progress (format "RTags: %s " progress))
          (errors-warnings (format "RTags: %s " errors-warnings))
          (t ""))))

(defun rtags-parse-diagnostics (output)
  (let ((doc (rtags-parse-xml-string output)) body)
    (when doc
      ;; (message "GOT XML %s" output)
      (cond ((eq (car doc) 'checkstyle)
             (setq body (cddr doc))
             (while body
               (rtags-parse-overlay-node (car body))
               (setq body (cdr body))))
            ((eq (car doc) 'completions)
             (when rtags-completions-enabled
               ;; (message "Got completions [%s]" body)
               (setq body (car (cddr doc)))
               (setq rtags-last-completions
                     (cons (cdar (cadr doc)) ;; location attribute
                           (list (eval (read body)))))))
            ((eq (car doc) 'progress)
             (setq body (cadr doc))
             (while body
               (cond ((eq (caar body) 'index)
                      ;; (message "Got index [%s]" (cdar body))
                      (setq rtags-last-index (string-to-number (cdar body))))
                     ((eq (caar body) 'total)
                      (setq rtags-last-total (string-to-number (cdar body))))
                     (t (message "Unexpected element %s" (caar body))))
               (setq body (cdr body))))
            ;;             (message "RTags: %s/%s (%s%%)" index total)))
             (t (message "Unexpected root element %s" (car doc))))
      (run-hooks 'rtags-diagnostics-hook))))

(defun rtags-check-overlay (overlay)
  (if (and (not (active-minibuffer-window)) (not cursor-in-echo-area))
      (rtags-display-overlay overlay (point))))

;;;###autoload
(defun rtags-is-running ()
  (interactive)
  (with-temp-buffer
    (rtags-call-rc "--is-indexing" :noerror t)))

(defun rtags-display-overlay (overlay point)
  (let ((msg (overlay-get overlay 'rtags-error-message)))
    (when (stringp msg)
      (if rtags-display-current-error-as-tooltip
          (popup-tip msg :point point)) ;; :face 'rtags-warnline)) ;;(overlay-get overlay 'face)))
      (if rtags-display-current-error-as-message
          (message (concat "RTags: " msg))))))

(defvar rtags-update-current-error-timer nil)

(defun rtags-display-current-error ()
  (let ((current-overlays (overlays-at (point))))
    (setq rtags-update-current-error-timer nil)
    (while (and current-overlays (not (rtags-check-overlay (car current-overlays))))
      (setq current-overlays (cdr current-overlays)))))

(defun rtags-update-current-error ()
  (if rtags-update-current-error-timer
      (cancel-timer rtags-update-current-error-timer))
  (setq rtags-update-current-error-timer
        (and (or rtags-display-current-error-as-message
                 rtags-display-current-error-as-tooltip)
             (get-buffer "*RTags Diagnostics*")
             (run-with-idle-timer
              rtags-error-timer-interval
              nil
              (function rtags-display-current-error)))))

(defun rtags-is-rtags-overlay (overlay) (and overlay (overlay-get overlay 'rtags-error-message)))

(defun rtags-overlay-comparator (l r)
  (< (overlay-start l) (overlay-start r)))

(defun rtags-overlays-on-screen ()
  (sort (cl-remove-if-not 'rtags-is-rtags-overlay (overlays-in (window-start) (window-end))) #'rtags-overlay-comparator))

(defvar rtags-highlighted-overlay nil)

;;;###autoload
(defun rtags-cycle-overlays-on-screen ()
  (interactive)
  (let* ((overlays (rtags-overlays-on-screen))
         (idx (and rtags-highlighted-overlay (cl-position rtags-highlighted-overlay overlays)))
         (overlay (if (and idx (< (1+ idx) (length overlays)))
                      (nth (1+ idx) overlays)
                    (car overlays))))
    (when overlay
      (setq rtags-highlighted-overlay overlay)
      (rtags-display-overlay overlay (overlay-start overlay)))))

(defun rtags-fix-fixit-overlay (overlay)
  (let ((msg (overlay-get overlay 'rtags-error-message))
        (severity (overlay-get overlay 'rtags-error-severity))
        (insert)
        (start (overlay-get overlay 'rtags-error-start))
        (end (overlay-get overlay 'rtags-error-end)))
    (if (and start end msg (stringp severity) (string= severity "fixit") (string-match "did you mean '\\(.*\\)'\\?$" msg))
        (save-excursion
          (setq insert (match-string-no-properties 1 msg))
          (rtags-goto-offset start)
          (delete-char (- end start))
          (if insert (insert insert))))))

;;;###autoload
(defun rtags-fix-fixit-at-point ()
  (interactive)
  (let ((current-overlays (overlays-at (point))))
    (while (and current-overlays (not (rtags-fix-fixit-overlay (car current-overlays))))
      (setq current-overlays (cdr current-overlays)))))

(defvar rtags-last-update-current-project-buffer nil)
;;;###autoload
(defun rtags-update-current-project ()
  (interactive)
  (condition-case nil
      (when (and (buffer-file-name)
                 (not (eq (current-buffer) rtags-last-update-current-project-buffer)))
        (setq rtags-last-update-current-project-buffer (current-buffer))
        (let* ((rc (rtags-executable-find "rc"))
               (path (buffer-file-name))
               (arguments (list "-T" path "--silent-query")))
          (when rc
            (push (concat "--current-file=" path) arguments)
            (let ((mapped (if rtags-match-source-file-to-project (apply rtags-match-source-file-to-project (list path)))))
              (if (and mapped (length mapped)) (push (concat "--current-file=" mapped) arguments)))
            (apply #'start-process "rtags-update-current-project" nil rc arguments))))
    (error (message "Got error in rtags-update-current-project"))))

(defvar rtags-tracking-timer nil)
;;;###autoload
(defun rtags-restart-tracking-timer()
  (interactive)
  (if rtags-tracking-timer
      (cancel-timer rtags-tracking-timer))
  (setq rtags-tracking-timer
        (and rtags-tracking (string= (buffer-name) rtags-buffer-name)
             (run-with-idle-timer
              rtags-tracking-timer-interval
              nil
              (lambda ()
                (if (> (length (window-list)) 1)
                    (rtags-show-in-other-window))
                (if rtags-tracking-timer
                    (cancel-timer rtags-tracking-timer))
                (setq rtags-tracking-timer nil))))))

;;;###autoload
(defun rtags-post-command-hook ()
  (interactive)
  (when rtags-enabled
    (rtags-update-current-project)
    (rtags-update-current-error)
    (rtags-close-taglist)
    (rtags-restart-tracking-timer)
    (rtags-update-completions-timer)))

(add-hook 'post-command-hook (function rtags-post-command-hook))
;; (remove-hook 'post-command-hook (function rtags-post-command-hook))

;;;###autoload
(defun rtags-stop-diagnostics ()
  (interactive)
  (if (and rtags-diagnostics-process (not (eq (process-status rtags-diagnostics-process) 'exit)))
      (kill-process rtags-diagnostics-process))
  (if (get-buffer "*RTags Diagnostics*")
      (kill-buffer "*RTags Diagnostics*")))

;;;###autoload
(defun rtags-clear-diagnostics ()
  (interactive)
  (when (get-buffer "*RTags Diagnostics*")
    (let (deactivate-mark)
      (with-current-buffer "*RTags Diagnostics*"
        (setq buffer-read-only nil)
        (goto-char (point-min))
        (delete-char (- (point-max) (point-min)))
        (setq buffer-read-only t))))
  (rtags-clear-diagnostics-overlays))

(defun rtags-trim-whitespace (str)
  (while (string-match "\\`\n+\\|^\\s-+\\|\\s-+$\\|\n+\\'" str)
    (setq str (replace-match "" t t str)))
  str)

(defconst rtags-diagnostics-process-regx
  (regexp-opt '("</checkstyle>"
                "</progress>"
                "</completions>")))

(defun rtags-diagnostics-process-filter (process output)
  ;; Collect the xml diagnostics into "*RTags Raw*" until a closing tag is found
  (with-current-buffer (get-buffer-create "*RTags Raw*")
    (goto-char (point-max))
    (insert output)
    (goto-char (point-min))
    (let ((matchrx rtags-diagnostics-process-regx) current endpos)
      (while (search-forward-regexp matchrx (point-max) t)
        (setq endpos (match-end 0))
        (setq current (buffer-substring-no-properties (point-min) endpos))
        ;; `rtags-parse-diagnostics' expects us to be in the process buffer
        (with-current-buffer (process-buffer process)
          (setq buffer-read-only nil)
          (rtags-parse-diagnostics (rtags-trim-whitespace current))
          (setq buffer-read-only t))
        (delete-region (point-min) endpos)))))

(defvar rtags-diagnostics-mode-map (make-sparse-keymap))
(define-key rtags-diagnostics-mode-map (kbd "q") 'rtags-bury-or-delete)
(define-key rtags-diagnostics-mode-map (kbd "c") 'rtags-clear-diagnostics)
(define-key rtags-diagnostics-mode-map (kbd "f") 'rtags-apply-fixit-at-point)
(set-keymap-parent rtags-diagnostics-mode-map compilation-mode-map)
(define-derived-mode rtags-diagnostics-mode compilation-mode
  (setq mode-name "rtags-diagnostics")
  (use-local-map rtags-diagnostics-mode-map)
  (if (buffer-file-name)
      (error "Set buffer with file %s read only " (buffer-file-name)))
  (setq buffer-read-only t))

(defun rtags-init-diagnostics-buffer-and-process (&optional nodirty)
  (let ((buf (get-buffer-create "*RTags Diagnostics*")))
    (unless nodirty (rtags-reparse-file))
    (with-current-buffer buf
      (rtags-diagnostics-mode))
    (if (cond ((not rtags-diagnostics-process) t)
              ((eq (process-status rtags-diagnostics-process) 'exit) t)
              ((eq (process-status rtags-diagnostics-process) 'signal) t)
              (t nil))
        (let ((process-connection-type nil)) ;; use a pipe
          (setq rtags-diagnostics-process (start-process "RTags Diagnostics" buf (rtags-executable-find "rc") "-m"))
          (set-process-filter rtags-diagnostics-process (function rtags-diagnostics-process-filter))
          (rtags-clear-diagnostics)))))

;;;###autoload
(defun rtags-diagnostics (&optional restart nodirty)
  (interactive "P")
  (if restart
      (rtags-stop-diagnostics))
  (rtags-init-diagnostics-buffer-and-process)
  (when (called-interactively-p 'any)
    (switch-to-buffer-other-window "*RTags Diagnostics*")
    (other-window 1)))

(defvar rtags-indexed nil)
(defvar rtags-file-managed nil)

(defun rtags-buffer-status (&optional buffer)
  (let ((path (expand-file-name (or (buffer-file-name buffer) dired-directory default-directory))))
    (with-temp-buffer
      (rtags-call-rc :path path "-T" path :noerror t :silent-query t)
      (goto-char (point-min))
      (cond ((looking-at "indexed") 'rtags-indexed)
            ((looking-at "managed") 'rtags-file-managed)
            (t nil)))))

(defun rtags-compilation-flags ()
  (interactive)
  (let ((path (buffer-file-name)))
    (if path
        (with-temp-buffer
          (rtags-call-rc :path path "--source" path "--compilation-flags-only" "--compilation-flags-split-line")
          (split-string (buffer-substring-no-properties (point-min) (point-max)) "\n")))))


(defun rtags-is-working (&optional buffer)
  (let ((path (expand-file-name (or (buffer-file-name buffer) dired-directory default-directory))))
    (with-temp-buffer
      ;;(message ":debug: rtags-is-working: buffer=%s, path=%s" buffer path)
      (rtags-call-rc :path path "-s" "jobs" :output (list t t) :silent-query t)
      (let ((text (buffer-substring-no-properties (point-min) (point-max))))
        ;;(message ":debug: text=%s" text)
        (cond ((string-match "Dirty" text) t)
              ((string-match "jobs" text) nil) ; 'jobs' without 'dirty' = not working
              (t t))))))


(defun rtags-is-indexed (&optional buffer)
  (equal (rtags-buffer-status buffer) 'rtags-indexed))

(defun rtags-has-filemanager (&optional buffer)
  (rtags-buffer-status buffer))

(defun rtags-handle-results-buffer (&optional noautojump)
  (setq rtags-last-request-not-indexed nil)
  (rtags-reset-bookmarks)
  (cond ((= (point-min) (point-max))
         (message "RTags: No results") nil)
        ((= (count-lines (point-min) (point-max)) 1)
         (let ((string (buffer-string)))
           (if (rtags-not-indexed/connected-message-p string)
               (progn
                 (setq rtags-last-request-not-indexed t)
                 nil)
             (bury-buffer)
             (rtags-goto-location string))))
        (t
         (switch-to-buffer-other-window rtags-buffer-name)
         (shrink-window-if-larger-than-buffer)
         (goto-char (point-max))
         (if (= (point-at-bol) (point-max))
             (delete-char -1))
         (rtags-init-bookmarks)
         (rtags-mode)
         (when (and rtags-jump-to-first-match (not noautojump))
           (rtags-select-other-window)))))

(defun rtags-filename-complete (string predicate code)
  (let ((complete-list (make-vector 63 0)))
    (if (or (string-match "\\(.*\\),[0-9]+" string)
            (string-match "\\(.*\\):[0-9]+:[0-9]+" string)
            (string-match "\\(.*\\):[0-9]+" string))
        (setq string (match-string-no-properties 1 string)))
    (with-temp-buffer
      (rtags-call-rc :path default-directory "-P" string (if rtags-find-file-case-insensitive "-I"))
      (goto-char (point-min))
      (if (equal "" string)
          (while (not (eobp))
            (intern (buffer-substring-no-properties (point-at-bol) (point-at-eol)) complete-list)
            (forward-line))
        (let ((match-string-no-properties (format  ".*\\(%s.*\\)" string)))
          (while (not (eobp))
            (if (looking-at match-string-no-properties)
                (intern (buffer-substring-no-properties (match-beginning 1) (match-end 1)) complete-list))
            (forward-line))))
      (cond ((eq code nil)
             (try-completion string complete-list predicate))
            ((eq code t)
             (all-completions string complete-list predicate))
            ((eq code 'lambda)
             (if (intern-soft string complete-list) t nil))))))

(defvar rtags-taglist-protected nil)
(defvar rtags-taglist-locations nil)
(define-derived-mode rtags-taglist-mode fundamental-mode
  (setq mode-name "rtags-taglist")
  (use-local-map rtags-mode-map)
  (run-hooks 'rtags-taglist-mode-hook))

(defun rtags-close-taglist ()
  (interactive)
  (unless rtags-taglist-protected
    (let ((buf (get-buffer rtags-buffer-name)))
      (if (and buf
               (not (eq (current-buffer) buf))
               (eq (with-current-buffer buf major-mode) 'rtags-taglist-mode))
          (let ((windows (window-list)))
            (while windows
              (when (eq (window-buffer (car windows)) buf)
                (delete-window (car windows))
                (setq windows nil))
              (setq windows (cdr windows))))))))

;; category (list (text . (location . linenumber)))
(defun rtags-taglist-insert-category (category name)
  (let ((max 0))
    (when category
      (insert "\n")
      (set-mark-command nil)
      (let ((start (point)) end)
        (insert name ":")
        (setq end (point))
        (facemenu-set-face "header-line" start end))
      (insert "\n\n")
      (while category
        (add-to-list 'rtags-taglist-locations (cons (line-number-at-pos) (cdar category)))
        (let* ((text (caar category))
               (len (length text)))
          (insert " " text "\n")
          (setq max (max len max)))
        (setq category (cdr category))))
    max))

(defun rtags-taglist (&optional dest-window)
  (interactive)
  (rtags-location-stack-push)
  (setq rtags-taglist-locations nil)
  (let* ((fn (buffer-file-name)) functions classes variables enums macros other)
    (with-temp-buffer
      (rtags-call-rc :path fn :path-filter fn "-F" "--cursor-kind" "--display-name" "--no-context")
      ;; (message (buffer-string))
      (unless (= (point-min) (point-max))
        (while (not (eobp))
          (let ((line (buffer-substring-no-properties (point-at-bol) (point-at-eol))))
            (if (string-match "^\\(.*:\\)\\([0-9]+\\)\\(:[0-9]+:\\)\t\\(.*\\)\t\\(.*\\)$" line)
                (let ((loc-start (match-string-no-properties 1 line))
                      (linenum (match-string-no-properties 2 line))
                      (loc-end (match-string-no-properties 3 line))
                      (text (match-string-no-properties 4 line))
                      (type (match-string-no-properties 5 line)))
                  (add-to-list (cond ((or (string= type "FunctionDecl") (string= type "CXXMethod")
                                          (string= type "CXXConstructor") (string= type "CXXDestructor")) 'functions)
                                     ((or (string= type "ClassDecl") (string= type "StructDecl")) 'classes)
                                     ((or (string= type "VarDecl") (string= type "FieldDecl") (string= type "ParmDecl")) 'variables)
                                     ((or (string= type "EnumDecl") (string= type "EnumConstantDecl")) 'enums)
                                     ((or (string= type "macro definition") (string= type "include directive")) 'macros)
                                     (t 'other))
                               (cons (concat text ":" linenum) (concat loc-start linenum loc-end))))))
          (forward-line))))
    (when (or functions classes variables enums macros other)
      (when (not dest-window)
        (delete-other-windows))
      (let ((buf (rtags-get-buffer)) (max 0))
        (with-current-buffer buf
          (erase-buffer)
          (setq max (max max (rtags-taglist-insert-category functions "Functions")))
          (setq max (max max (rtags-taglist-insert-category classes "Classes/Structs")))
          (setq max (max max (rtags-taglist-insert-category variables "Vars/Fields/Params")))
          (setq max (max max (rtags-taglist-insert-category enums "Enums")))
          (setq max (max max (rtags-taglist-insert-category macros "Macros")))
          (setq max (max max (rtags-taglist-insert-category other "Other")))
          (setq buffer-read-only t)
          (goto-char (point-min))
          (forward-line))
        (when (not dest-window)
          (split-window-horizontally (min (/ (frame-width) 2) (+ 2 max))))
        (switch-to-buffer buf)
        (rtags-taglist-mode)
        (deactivate-mark)))))

(defun rtags-select (&optional other-window remove show)
  (interactive "P")
  (let* ((line (line-number-at-pos))
         (bookmark (format "R_%d" line))
         (window (selected-window)))
    (cond ((eq major-mode 'rtags-taglist-mode)
           (rtags-goto-location (cdr (assoc line rtags-taglist-locations)) nil other-window))
          ((and (>= rtags-buffer-bookmarks line)
                (member bookmark (bookmark-all-names)))
           (when other-window
             (if (= (length (window-list)) 1)
                 (split-window))
             (other-window 1))
           (bookmark-jump bookmark)
           (rtags-location-stack-push))
          (t (rtags-goto-location (buffer-substring-no-properties (point-at-bol) (point-at-eol)) nil other-window)))
    (if remove
        (delete-window window)
      (if show
          (select-window window)))))

(defun rtags-select-other-window (&optional not-other-window)
  (interactive "P")
  (rtags-select (not not-other-window)))

(defun rtags-show-in-other-window ()
  (interactive)
  ;; (message "About to show")
  (rtags-select t nil t))

(defun rtags-select-and-remove-rtags-buffer ()
  (interactive)
  (rtags-select t t))

(defun rtags-imenu ()
  (interactive)
  (rtags-location-stack-push)
  (let* ((fn (buffer-file-name))
         (alternatives (with-temp-buffer
                         (rtags-call-rc :path fn :path-filter fn "--imenu" "--list-symbols" "-Y")
                         (eval (read (buffer-string)))))
         (match (car alternatives)))
    (if (> (length alternatives) 1)
        (setq match (ido-completing-read "Symbol: " alternatives)))
    (if match
        (rtags-goto-location (with-temp-buffer (rtags-call-rc :path fn "-F" match :path-filter fn) (buffer-string)))
      (message "RTags: No symbols"))))

(defun rtags-append (txt)
  (goto-char (point-min))
  (while (< (point-at-eol) (point-max))
    (goto-char (point-at-eol))
    (insert txt)
    (forward-line)))

(defvar rtags-find-file-history nil)
(defun rtags-find-file (&optional prefix tagname)
  (interactive "P")
  (rtags-location-stack-push)
  (let ((tagname (rtags-current-symbol t)) prompt input offset line column
        (prefer-exact rtags-find-file-prefer-exact-match))
    (if prefix
        (setq prefer-exact (not prefer-exact)))
    (if (> (length tagname) 0)
        (setq prompt (concat (format "Find rfiles (default %s): " tagname)))
      (setq prompt "Find rfiles: "))
    (rtags-is-indexed)
    (setq input (completing-read prompt (function rtags-filename-complete) nil nil nil 'rtags-find-file-history))
    (setq rtags-find-file-history (cl-remove-duplicates rtags-find-file-history :from-end t :test 'equal))
    (cond ((string-match "\\(.*\\),\\([0-9]+\\)" input)
           (progn
             (setq tagname (match-string-no-properties 1 input))
             (setq offset (string-to-number (match-string-no-properties 2 input)))))
          ((string-match "\\(.*\\):\\([0-9]+\\):\\([0-9]+\\)" input)
           (progn
             (setq tagname (match-string-no-properties 1 input))
             (setq line (string-to-number (match-string-no-properties 2 input)))
             (setq column (string-to-number (match-string-no-properties 3 input)))))
          ((string-match "\\(.*\\):\\([0-9]+\\)" input)
           (setq tagname (match-string-no-properties 1 input))
           (setq line (string-to-number (match-string-no-properties 2 input))))
          ((not (equal "" input))
           (setq tagname input))
          (t nil))

    ;; (message (format "%s %s %d" input tagname rtags-find-file-offset))
    (rtags-reset-bookmarks)
    (rtags-location-stack-push)

    (with-current-buffer (rtags-get-buffer)
      (rtags-call-rc "-K" "-P" tagname
                     (if rtags-find-file-case-insensitive "-I")
                     (if prefer-exact "-A"))
      (and (= (point-min) (point-max))
           (string-match "[^/]\\.\\.[^/]" tagname)
           (rtags-call-rc "-K" "-P"
                          (replace-regexp-in-string "\\([^/]\\)\\.\\.\\([^/]\\)" "\\1.\\2" tagname)
                          (if rtags-find-file-case-insensitive "-I")
                          (if prefer-exact "-A")))

      (cond (offset (rtags-append (format ",%d" offset)))
            ((and line column) (rtags-append (format ":%d:%d" line column)))
            ((and line) (rtags-append (format ":%d" line)))
            (t nil))
      ;; (message (format "Got lines and shit %d\n[%s]" (count-lines (point-min) (point-max)) (buffer-string)))
      (goto-char (point-min))
      (cond ((= (point-min) (point-max)) t)
            ((= (count-lines (point-min) (point-max)) 1) (rtags-goto-location (buffer-substring-no-properties (point-at-bol) (point-at-eol))))
            (t (switch-to-buffer-other-window rtags-buffer-name)
               (shrink-window-if-larger-than-buffer)
               (rtags-init-bookmarks)
               (rtags-mode))))))

(defun rtags-show-rtags-buffer ()
  (interactive)
  (if (get-buffer rtags-buffer-name)
      (display-buffer rtags-buffer-name)))

(defun rtags-fixit (&optional ediff buffer)
  (interactive "P")
  (save-some-buffers)
  (unless buffer
    (setq buffer (current-buffer)))
  (save-excursion
    (let* ((path (buffer-file-name buffer))
           (tempbuf nil)
           (buffertext (if ediff (with-current-buffer buffer (buffer-string))))
           (min (line-number-at-pos (if mark-active (region-beginning) (point-min))))
           (max (line-number-at-pos (if mark-active (region-end) (point-max))))
           (line nil))
      (with-temp-buffer
        (rtags-call-rc :path path "--fixit" path)
        (goto-char (point-min))
        (while (not (eobp))
          (let ((line (buffer-substring-no-properties (point-at-bol) (point-at-eol))))
            (if (string-match "^\\([0-9]+\\):\\([0-9]+\\) \\([0-9]+\\) \\(.*\\)$" line)
                (let ((line (string-to-number (match-string-no-properties 1 line)))
                      (col (string-to-number (match-string-no-properties 2 line)))
                      (length (string-to-number (match-string-no-properties 3 line)))
                      (text (match-string-no-properties 4 line)))
                  (when (and (>= line min) (<= line max))
                    (when (not (or (not ediff) tempbuf))
                      (setq tempbuf (rtags-get-buffer (format "*RTags Fixit - %s *" path)))
                      (with-current-buffer tempbuf
                        (insert buffertext)))
                    (with-current-buffer (or tempbuf buffer)
                      (rtags-goto-line-col line col)
                      (delete-char length) ;; may be 0
                      (insert text))))))
          ;; (message (format "got something %d to %d => [%s]" start end text))))
          (forward-line)))
      (if tempbuf
          (let ((tempbufname (format "/tmp/rtags-fixit-%s" (file-name-nondirectory path))))
            (with-current-buffer tempbuf (write-file tempbufname))
            (kill-buffer tempbuf)
            (ediff path tempbufname))))))

(defun rtags-current-symbol-name (&optional cursorinfo)
  (unless cursorinfo
    (setq cursorinfo (rtags-cursorinfo)))
  (let ((container (string-match "^Container:" cursorinfo))
        (symbolname (string-match "^SymbolName: \\(.*\\)$" cursorinfo)))
    (if (and symbolname (or (not container) (< symbolname container)))
        (match-string-no-properties 1 cursorinfo))))

(defun rtags-current-container-name (&optional cursorinfo)
  (unless cursorinfo
    (setq cursorinfo (rtags-cursorinfo)))
  (let* ((container (string-match "^Container:" cursorinfo))
         (symbolname (string-match "^SymbolName: \\(.*\\)$" cursorinfo (if container container 0))))
    (if container
        (match-string-no-properties 1 cursorinfo)
      nil)))

(defun rtags-cursor-extent (&optional location)
  (let ((cursorinfo (rtags-cursorinfo location)))
    (if (string-match "^Range: \\([0-9]+\\)-\\([0-9]+\\)$" cursorinfo)
        (let ((start (+ (string-to-number (match-string-no-properties 2 cursorinfo)) 1))
              (end (+ (string-to-number (match-string-no-properties 3 cursorinfo)) 1)))
          (cons start end)))))

(defun rtags-decode-range (cursorinfo)
  "Decode range from the CURSORINFO (e.g. 5:1-10:3) and return a list with 2 coordinates:
\(line1 col1 line2 col2)"
  (if (string-match "^Range: \\([0-9]+\\):\\([0-9]+\\)-\\([0-9]+\\):\\([0-9]+\\)$"
                    cursorinfo)
      (let ((line1 (string-to-number (match-string-no-properties 1 cursorinfo)))
            (col1 (string-to-number (match-string-no-properties 2 cursorinfo)))
            (line2 (string-to-number (match-string-no-properties 3 cursorinfo)))
            (col2 (string-to-number (match-string-no-properties 4 cursorinfo))))
        (list line1 col1 line2 col2))))

(defvar rtags-other-window-window nil)
(defun rtags-remove-other-window ()
  (interactive)
  (let ((ret ""))
    (if (and (> (length (window-list nil nil)) 1)
             rtags-other-window-window
             (window-live-p rtags-other-window-window))
        (progn
          (select-window rtags-other-window-window)
          (setq ret (rtags-current-location))
          (delete-window rtags-other-window-window)
          (setq rtags-other-window-window nil)))
    ret))

(defcustom rtags-timeout nil
  "Max amount of ms to wait for operation to finish"
  :group 'rtags
  :type 'integer)

(defcustom rtags-find-file-case-insensitive nil
  "Treat files case-insensitively"
  :group 'rtags
  :type 'boolean)

(defcustom rtags-symbolnames-case-insensitive nil
  "Treat symbol names case-insensitively"
  :group 'rtags
  :type 'boolean)

(defcustom rtags-symbolnames-case-insensitive nil
  "Treat symbol names case insensitively"
  :group 'rtags
  :type 'boolean)

(defcustom rtags-find-file-prefer-exact-match t
  "Jump directly to files that exactly match the filename for rtags-find-file"
  :group 'rtags
  :type 'boolean)

(defcustom rtags-match-source-file-to-project nil
  "Function to match source file to a build directory"
  :group 'rtags
  :type 'function)

(defcustom rtags-other-window-window-size-percentage 30 "Percentage size of other buffer" :group 'rtags :type 'integer)
(defun rtags-show-target-in-other-window (&optional dest-window center-window
                                                    try-declaration-first)
  "DEST-WINDOW : destination window. Can be nil; in this case the current window is split
according to rtags-other-window-window-size-percentage.
CENTER-WINDOW : if true the target window is centered.
TRY-DECLARATION-FIRST : first try to find the declaration of the item, then the
definition."
  (interactive)
  (let ((target (if try-declaration-first (rtags-target-declaration-first) (rtags-target))))
    (unless target
      (let ((token (rtags-current-token)))
        (if token
            (with-temp-buffer
              (rtags-call-rc "--declaration-only" "-N" "-F" token)
              (if (= (count-lines (point-min) (point-max)) 1)
                  (setq target (buffer-substring-no-properties (point) (- (point-max) 1))))))))
    (if target
        (let ((win (selected-window)))
          (if dest-window
              (setq rtags-other-window-window dest-window)
            (progn ; we don't have a dest-window, we'll split the current one
              (let ((other-window-content (rtags-remove-other-window))
                    (height (* (window-height) (- 100 rtags-other-window-window-size-percentage))))
                (unless (string= target other-window-content)
                  (progn
                    (setq height (/ height 100))
                    (setq rtags-other-window-window (split-window nil height)))))))
          (select-window rtags-other-window-window)
          (rtags-goto-location target)
          (recenter-top-bottom (when (not center-window) 0))
          (select-window win)))))

(defun rtags-offset-for-line-column (line col)
  (let (deactivate-mark)
    (save-excursion
      (rtags-goto-line-col line col)
      (rtags-offset))))

(defun rtags-range-visible (start end)
  (and (>= start (window-start))
       (<= start (window-end))
       (<= end (window-end))))

(defun rtags-toggle-file-suspended()
  (interactive)
  (let ((buffer (buffer-file-name)))
    (if buffer
        (with-temp-buffer
          (rtags-call-rc :path buffer "-X" buffer)
          (if (> (point-max) (point-min))
              (message (buffer-substring-no-properties (point-min) (1- (point-max))))
            (message (buffer-string)))))))

(defun rtags-clear-suspended-files()
  (interactive)
  (let ((buffer (buffer-file-name)))
    (if buffer
        (with-temp-buffer
          (rtags-call-rc :path buffer "-X" "clear")
          (if (> (point-max) (point-min))
              (message (buffer-substring-no-properties (point-min) (1- (point-max))))
            (message (buffer-string)))))))

(defun rtags-list-suspended-files()
  (interactive)
  (let ((buffer (buffer-file-name)))
    (if buffer
        (with-temp-buffer
          (rtags-call-rc :path buffer "-X")
          (if (> (point-max) (point-min))
              (message (buffer-substring-no-properties (point-min) (1- (point-max))))
            (message (buffer-string)))))))

(defvar rtags-rdm-includes nil)
(defun rtags-dummy-includes-func()
  "Dummy function, returns rtags-rdm-includes."
  rtags-rdm-includes)

(defvar rtags-includes-func 'rtags-dummy-includes-func)
(defvar rtags-process-flags "")
(defvar rtags-process nil)

(defun rdm-includes ()
  (mapconcat 'identity
             (mapcar
              (lambda (item) (concat "-I" item))
              (funcall rtags-includes-func)) " "))

(defun rtags-command ()
  "Shell command used to start the rtags-server process."
  (format "%s %s %s"
          (rtags-executable-find "rdm")
          (rdm-includes)
          rtags-process-flags))

(defun rtags-cancel-process ()
  "Stop the rtags process. "
  (if (not rtags-process)
      (message "No rtags process running (rdm)...")
    (delete-process rtags-process)
    (setq rtags-process nil)
    (kill-buffer "*rdm*")))

(defun rtags-restart-process ()
  (interactive)
  "Restart the rtags process (rdm)."
  (rtags-cancel-process)
  (rtags-start-process-maybe))

(defun rtags-start-process-maybe ()
  "Launch the rtags process (rdm) if it's not already started."
  (interactive)
  (let ((rtags-server-executable (rtags-executable-find "rdm")))
    (cond
     ;; Already stated, nothing need to be done
     ((processp rtags-process))
     ;; Executable not found or invalid
     ((or (null rtags-server-executable)
          (null (file-executable-p rtags-server-executable))
          (file-directory-p rtags-server-executable))
      (error "Can't start the process `%s'. Please check the value of the variable `rtags-path'."
             rtags-server-executable))
     (t
      (setq rtags-process (start-process-shell-command
                           "RTags"	     ;process name
                           "*rdm*"	     ;buffer
                           (rtags-command))) ;command
      (set-process-query-on-exit-flag rtags-process nil)
      (set-process-sentinel rtags-process 'rtags-sentinel)))))

(defun rtags-sentinel (process event)
  "Watch the activity of rtags process (rdm)."
  (let ((status (process-status process)))
    (when (memq status '(exit signal closed failed))
      (message "rtags process (rdm) stopped..."))))

(defconst rtags-symbol-chars "ABCDEFGHIKLMNOPQRSTUVWXYZabcdefghiklmnopqrstuvwxyz0123456789_")
(defun rtags-calculate-completion-point ()
  (if (or (= (point) (point-at-eol))
          (looking-at "[\\n A-Za-z0-9_]"))
      (save-excursion
        (if (= (skip-chars-backward " ") 0)
            (skip-chars-backward rtags-symbol-chars))
        (point))))
        ;; (if (or (= (char-before) 46) ;; '.'
        ;;         (= (char-before) 32) ;; ' '
        ;;         (= (char-before) 59) ;; ';'
        ;;         (= (char-before) 10) ;; '\n'
        ;;         (and (= (char-before) 62) (= (char-before (1- (point))) 45)) ;; "->"
        ;;         (and (= (char-before) 58) (= (char-before (1- (point))) 58))) ;; "::"
        ;;     (point)))))

(defvar rtags-completions-timer nil)
(defun rtags-update-completions-timer ()
  (interactive)
  (if rtags-completions-timer
      (cancel-timer rtags-completions-timer))
  (cond ((not (and rtags-completions-enabled
                   (rtags-has-diagnostics)
                   (or (eq major-mode 'c++-mode) (eq major-mode 'c-mode)))))
        ((= rtags-completions-timer-interval 0) (rtags-update-completions))
        (t (setq rtags-completions-timer (run-with-idle-timer rtags-completions-timer-interval
                                                              nil (function rtags-update-completions))))))

;; returns t if completions are good, 1 if completions are being
;; updated and nil if completion-point is invalid or something like
;; that
(defun rtags-update-completions (&optional force)
  (interactive)
  (if (or (eq major-mode 'c++-mode)
          (eq major-mode 'c-mode))
      (let ((pos (rtags-calculate-completion-point)))
        ;; (message "CHECKING UPDATE COMPLETIONS %d %d"
        ;;          (or pos -1)
        ;;          (or (cdr rtags-last-completion-position) -1))
        (when (or force pos)
          (if (or force
                  (not (cdr rtags-last-completion-position))
                  (not (= pos (cdr rtags-last-completion-position)))
                  (not (eq (current-buffer) (car rtags-last-completion-position))))
              (progn
                (setq rtags-last-completion-position (cons (current-buffer) pos))
                (setq rtags-last-completions nil)
                (let ((path (buffer-file-name))
                      (unsaved (and (buffer-modified-p) (current-buffer)))
                      (location (rtags-current-location pos)))
                  (with-temp-buffer
                    (rtags-call-rc :path path :output 0 :unsaved unsaved "-Y" "-l" location :noerror t))
                  1))
            t)))))


(defun rtags-get-summary-text (&optional max-no-lines)
  "Return a text describing the item at point: for functions it is the declaration
\(including the parameters names) if available or the first MAX-NO-LINES (default 5) lines
of the definition; for variables is the definition, etc.

Return nil if it can't get any info about the item."
  ;; try first with --declaration-only
  (let ((target (rtags-target-declaration-first)))
    (when target
      (let* ((range (rtags-decode-range (rtags-cursorinfo target nil nil t)))
             (line1 (first range))
             (line2 (third range))
             symbol-text pos1 pos2)
        (when (null max-no-lines)
          (setq max-no-lines 5))
        (when (> (- line2 line1) max-no-lines)
          (setq range (list line1 (second range) (+ line1 max-no-lines) 1)))
        (when (string-match "\\(.*\\):\\([0-9]+\\):\\([0-9]+\\)" target)
          (let* ((file-or-buffer (match-string-no-properties 1 target))
                 (buf (get-file-buffer file-or-buffer))
                 old-buf)
            (when (null buf)
              (setq old-buf (current-buffer))
              (find-file file-or-buffer)
              (setq buf (current-buffer))
              (switch-to-buffer old-buf))
            (with-current-buffer buf
              (save-excursion
                (rtags-goto-line-col (first range) (second range))
                (setq pos1 (point))
                (rtags-goto-line-col (third range) (fourth range))
                (setq pos2 (point))
                (setq symbol-text (buffer-substring-no-properties pos1 pos2))))))
        symbol-text))))


(defun rtags-display-summary ()
  "Display a short text describing the item at point (see rtags-get-summary-text for
details).

If rtags-display-summary-as-tooltip is t, a tooltip is displayed."
  (interactive)
  (let ((summary (rtags-get-summary-text)))
    (when (null summary)
      (setq summary "No information for symbol"))
    (if rtags-display-summary-as-tooltip
        (popup-tip summary)
      (message "%s" summary))))


(provide 'rtags)

;;; rtags.el ends here<|MERGE_RESOLUTION|>--- conflicted
+++ resolved
@@ -36,11 +36,7 @@
 (if (or (> emacs-major-version 24)
         (and (= emacs-major-version 24)
              (>= emacs-minor-version 3)))
-<<<<<<< HEAD
-    (progn 
-=======
     (progn
->>>>>>> 381e6acc
       (require 'cl-lib)
       (defalias 'defun* 'cl-defun)) ;; cl-lib has own namespace now
   (eval-when-compile
