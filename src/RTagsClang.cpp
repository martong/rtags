/* This file is part of RTags.

   RTags is free software: you can redistribute it and/or modify
   it under the terms of the GNU General Public License as published by
   the Free Software Foundation, either version 3 of the License, or
   (at your option) any later version.

   RTags is distributed in the hope that it will be useful,
   but WITHOUT ANY WARRANTY; without even the implied warranty of
   MERCHANTABILITY or FITNESS FOR A PARTICULAR PURPOSE.  See the
   GNU General Public License for more details.

   You should have received a copy of the GNU General Public License
   along with RTags.  If not, see <http://www.gnu.org/licenses/>. */

#include "RTagsClang.h"
#include "Server.h"
#include <rct/StopWatch.h>
#include "Project.h"
#include <rct/Hash.h>
#include <iostream>
#include <zlib.h>
#include "Token.h"

#define __STDC_LIMIT_MACROS
#define __STDC_CONSTANT_MACROS

#ifdef HAVE_BACKTRACE
#undef HAVE_BACKTRACE
#endif

namespace RTags {
String eatString(CXString str)
{
    const String ret(clang_getCString(str));
    clang_disposeString(str);
    return ret;
}

String cursorToString(CXCursor cursor, unsigned int flags)
{
    const CXCursorKind kind = clang_getCursorKind(cursor);
    String ret;
    ret.reserve(256);
    ret += eatString(clang_getCursorKindSpelling(kind));
    if (clang_isInvalid(kind))
        return ret;

    switch (RTags::cursorType(kind)) {
    case Type_Reference:
        ret += " r";
        break;
    case Type_Cursor:
        ret += " c";
        break;
    case Type_Other:
        ret += " o";
        break;
    case Type_Include:
        ret += " i";
        break;
    }

    const String name = eatString(clang_getCursorDisplayName(cursor));
    const String other = eatString(clang_getCursorSpelling(cursor));
    if (!name.isEmpty())
        ret += " " + name;
    if (other != name && !other.isEmpty())
        ret += " " + other;

    if (clang_isCursorDefinition(cursor))
        ret += " def";

    if (flags & IncludeUSR) {
        const String usr = eatString(clang_getCursorUSR(clang_getCanonicalCursor(cursor)));
        if (!usr.isEmpty()) {
            ret += " " + usr;
        }
    }

    if (flags & IncludeSpecializedUsr) {
        const CXCursor general = clang_getSpecializedCursorTemplate(cursor);
        if (!clang_Cursor_isNull(general)) {
            const String usr = eatString(clang_getCursorUSR(clang_getCanonicalCursor(general)));
            if (!usr.isEmpty()) {
                ret += " " + usr;
            }
        }
    }

    CXString file;
    unsigned int line, col;
    for (int pieceIndex = 0; true; ++pieceIndex) {
        CXSourceRange range = clang_Cursor_getSpellingNameRange(cursor, pieceIndex, 0);
        if (clang_Range_isNull(range))
            break;
        CXSourceLocation rangeStart = clang_getRangeStart(range);
        clang_getPresumedLocation(rangeStart, &file, &line, &col);

        const char *data = clang_getCString(file);
        if (data && *data) {
            ret += ' ';
            ret += data;
            ret += ':';
            ret += String::number(line);
            ret += ':';
            ret += String::number(col);
        }
        clang_disposeString(file);
    }
    return ret;
}

void parseTranslationUnit(const Path &sourceFile, const List<String> &args,
                          CXTranslationUnit &unit, CXIndex index,
                          CXUnsavedFile *unsaved, int unsavedCount,
                          unsigned int translationUnitFlags,
                          String *clangLine)

{
    if (clangLine)
        *clangLine = "clang ";

    int idx = 0;
    List<const char*> clangArgs(args.size() + 2, 0);

    const int count = args.size();
    for (int j=0; j<count; ++j) {
        String arg = args.at(j);
        clangArgs[idx++] = args.at(j).constData();
        if (clangLine) {
            arg.replace("\"", "\\\"");
            *clangLine += arg;
            *clangLine += ' ';
        }
    }
    // clangArgs[idx++] = "-disable-free";
    // clangArgs[idx++] = "-disable-llvm-verifier";

    if (clangLine)
        *clangLine += sourceFile;

    // StopWatch sw;
#if CINDEX_VERSION_MINOR >= 23
    for (int i=0; i<3; ++i) {
        auto error = clang_parseTranslationUnit2(index, sourceFile.constData(),
                                                 clangArgs.data(), idx, unsaved, unsavedCount,
                                                 translationUnitFlags, &unit);
        if (error != CXError_Crashed)
            break;
    }
#else
    unit = clang_parseTranslationUnit(index, sourceFile.constData(),
                                      clangArgs.data(), idx, unsaved, unsavedCount,
                                      translationUnitFlags);
#endif
    // error() << sourceFile << sw.elapsed();
}

void reparseTranslationUnit(CXTranslationUnit &unit, CXUnsavedFile *unsaved, int unsavedCount)
{
    assert(unit);
    if (clang_reparseTranslationUnit(unit, unsavedCount, unsaved, clang_defaultReparseOptions(unit)) != 0) {
        clang_disposeTranslationUnit(unit);
        unit = 0;
    }
}

struct ResolveAutoTypeRefUserData
{
    CXCursor ref;
    int index;
    bool followedRef;
    Hash<CXCursor, bool> *seen;
};

static CXChildVisitResult resolveAutoTypeRefVisitor(CXCursor cursor, CXCursor, CXClientData data)
{
    ResolveAutoTypeRefUserData *userData = reinterpret_cast<ResolveAutoTypeRefUserData*>(data);
    ++userData->index;
    // error() << "Got cursor" << cursor << userData->index;
    const CXCursorKind kind = clang_getCursorKind(cursor);
    if (!userData->seen->insert(cursor, true)) {
        // error() << "I've seen" << cursor << "before";
        return CXChildVisit_Break;
    }
    // userData->chain.append(kind);
    // error() << "Got here" << cursor << userData->chain;
    switch (kind) {
    case CXCursor_TypeRef:
    case CXCursor_TemplateRef:
        // error() << "Found typeRef" << cursor << userData->index;
        userData->ref = cursor;
        return CXChildVisit_Break;
    case CXCursor_DeclRefExpr:
    case CXCursor_UnexposedExpr: {
        CXCursor ref = clang_getCursorReferenced(cursor);
        // error() << "got unexposed expr ref" << ref;
        switch (clang_getCursorKind(ref)) {
        case CXCursor_VarDecl:
        case CXCursor_ParmDecl:
        case CXCursor_FieldDecl:
        case CXCursor_TemplateTypeParameter:
        case CXCursor_TemplateTemplateParameter:
        case CXCursor_FunctionTemplate:
        case CXCursor_FunctionDecl:
        case CXCursor_CXXMethod: {
            userData->followedRef = true;
            ResolveAutoTypeRefUserData u = { clang_getNullCursor(), 0, true, userData->seen }; //, List<CXCursorKind>() };
            clang_visitChildren(ref, resolveAutoTypeRefVisitor, &u);
            // error() << "Visited for typeRef" << u.ref
            //         << clang_isInvalid(clang_getCursorKind(u.ref))
            //         << u.chain;
            if (!clang_equalCursors(u.ref, clang_getNullCursor())) {
                ++userData->index;
                userData->ref = u.ref;
                return CXChildVisit_Break;
            }
            if (userData->index + u.index > 10)
                return CXChildVisit_Break;
            break; }
        default:
            break;
        }
        break; }
    case CXCursor_ParmDecl:
        // nothing to find here
        return CXChildVisit_Break;
    default:
        break;
    }
    return CXChildVisit_Recurse;
}

CXCursor resolveAutoTypeRef(const CXCursor &cursor)
{
    // error() << "resolving" << cursor;
    assert(clang_getCursorKind(cursor) == CXCursor_VarDecl);
    Hash<CXCursor, bool> seen;
    ResolveAutoTypeRefUserData userData = { clang_getNullCursor(), 0, false, &seen }; //, List<CXCursorKind>() };
    clang_visitChildren(cursor, resolveAutoTypeRefVisitor, &userData);
<<<<<<< HEAD
    if (userData.followedRef && !clang_equalCursors(userData.ref, clang_getNullCursor())) {
        return userData.ref;
    }
=======
    if (userData.index > 1)
        return userData.ref;
>>>>>>> 92e81e2e
    return clang_getNullCursor();
}

static CXChildVisitResult findFirstChildVisitor(CXCursor cursor, CXCursor, CXClientData data)
{
    *reinterpret_cast<CXCursor*>(data) = cursor;
    return CXChildVisit_Break;
}

CXCursor findFirstChild(CXCursor parent)
{
    CXCursor ret = clang_getNullCursor();
    if (!clang_isInvalid(clang_getCursorKind(parent)))
        clang_visitChildren(parent, findFirstChildVisitor, &ret);
    return ret;
}

struct FindChildVisitor
{
    CXCursorKind kind;
    String name;
    CXCursor cursor;
};

static CXChildVisitResult findChildVisitor(CXCursor cursor, CXCursor, CXClientData data)
{
    FindChildVisitor *u = reinterpret_cast<FindChildVisitor*>(data);
    if (u->name.isEmpty()) {
        if (clang_getCursorKind(cursor) == u->kind) {
            u->cursor = cursor;
            return CXChildVisit_Break;
        }
    } else {
        CXStringScope str = clang_getCursorSpelling(cursor);
        if (str.data() && u->name == str.data()) {
            u->cursor = cursor;
            return CXChildVisit_Break;
        }
    }
    return CXChildVisit_Continue;
}

CXCursor findChild(CXCursor parent, CXCursorKind kind)
{
    FindChildVisitor u = { kind, String(), clang_getNullCursor() };
    if (!clang_isInvalid(clang_getCursorKind(parent)))
        clang_visitChildren(parent, findChildVisitor, &u);
    return u.cursor;
}

CXCursor findChild(CXCursor parent, const String &name)
{
    FindChildVisitor u = { CXCursor_FirstInvalid, name, clang_getNullCursor() };
    if (!clang_isInvalid(clang_getCursorKind(parent)))
        clang_visitChildren(parent, findChildVisitor, &u);
    return u.cursor;
}

struct ChildrenVisitor
{
    const Filter &in;
    const Filter &out;
    List<CXCursor> children;
};

static CXChildVisitResult childrenVisitor(CXCursor cursor, CXCursor, CXClientData data)
{
    ChildrenVisitor *u = reinterpret_cast<ChildrenVisitor*>(data);
    if ((u->out.isNull() || !u->out.match(cursor)) && (u->in.isNull() || u->in.match(cursor))) {
        u->children.append(cursor);
    }
    return CXChildVisit_Continue;
}

List<CXCursor> children(CXCursor parent, const Filter &in, const Filter &out)
{
    ChildrenVisitor userData = { in, out, List<CXCursor>() };
    if (!clang_isInvalid(clang_getCursorKind(parent)))
        clang_visitChildren(parent, childrenVisitor, &userData);
    return userData.children;
}

struct FindChainVisitor
{
    const List<CXCursorKind> &kinds;
    List<CXCursor> ret;
};

static CXChildVisitResult findChainVisitor(CXCursor cursor, CXCursor, CXClientData data)
{
    FindChainVisitor *u = reinterpret_cast<FindChainVisitor*>(data);
    if (clang_getCursorKind(cursor) == u->kinds.at(u->ret.size())) {
        u->ret.append(cursor);
        if (u->ret.size() < u->kinds.size())
            return CXChildVisit_Recurse;

        return CXChildVisit_Break;
    }
    return CXChildVisit_Break;
}

List<CXCursor> findChain(CXCursor parent, const List<CXCursorKind> &kinds)
{
    assert(!kinds.isEmpty());
    FindChainVisitor userData = { kinds, List<CXCursor>() };
    if (!clang_isInvalid(clang_getCursorKind(parent)))
        clang_visitChildren(parent, findChainVisitor, &userData);
    if (userData.ret.size() != kinds.size()) {
        userData.ret.clear();
    }
    return userData.ret;
}

String typeName(const CXCursor &cursor)
{
    String ret;
    switch (clang_getCursorKind(cursor)) {
    case CXCursor_FunctionTemplate:
        // ### If the return value is a template type we get an empty string here
    case CXCursor_FunctionDecl:
    case CXCursor_CXXMethod:
        ret = typeString(clang_getResultType(clang_getCursorType(cursor)));
        break;
    case CXCursor_ClassTemplate:
    case CXCursor_ClassDecl:
    case CXCursor_StructDecl:
    case CXCursor_UnionDecl:
    case CXCursor_TypedefDecl:
    case CXCursor_EnumDecl:
        ret = RTags::eatString(clang_getCursorSpelling(cursor));
        break;
    case CXCursor_VarDecl: {
        const CXCursor initType = RTags::findFirstChild(cursor);
        if (clang_getCursorKind(initType) == CXCursor_InitListExpr) {
            ret = typeString(clang_getCursorType(initType));
        } else {
            ret = typeString(clang_getCursorType(cursor));
        }
        break; }
    case CXCursor_FieldDecl: // ### If the return value is a template type we get an empty string here
    case CXCursor_ParmDecl:
        ret = typeString(clang_getCursorType(cursor));
        break;
    default:
        return String();
    }
    if (!ret.isEmpty() && !ret.endsWith('*') && !ret.endsWith('&'))
        ret.append(' ');
    return ret;
}

String typeString(const CXType &type)
{
    String ret;
    if (clang_isConstQualifiedType(type))
        ret = "const ";

    const char *builtIn = builtinTypeName(type.kind);
    if (builtIn) {
        ret += builtIn;
        return ret;
    }

    if (char pointer = (type.kind == CXType_Pointer ? '*' : (type.kind == CXType_LValueReference ? '&' : 0))) {
        const CXType pointee = clang_getPointeeType(type);
        ret += typeString(pointee);
        if (ret.endsWith('*') || ret.endsWith('&')) {
            ret += pointer;
        } else {
            ret += ' ';
            ret += pointer;
        }
        return ret;
    }

    if (type.kind == CXType_ConstantArray) {
        ret += typeString(clang_getArrayElementType(type));
#if CLANG_VERSION_MAJOR > 3 || (CLANG_VERSION_MAJOR == 3 && CLANG_VERSION_MINOR >= 1)
        const int64_t count = clang_getNumElements(type);
        ret += '[';
        if (count >= 0)
            ret += String::number(count);
        ret += ']';
#endif
        return ret;
    }
    ret += typeName(clang_getTypeDeclaration(type));
    if (ret.endsWith(' '))
        ret.chop(1);
    return ret;
}

}<|MERGE_RESOLUTION|>--- conflicted
+++ resolved
@@ -239,14 +239,9 @@
     Hash<CXCursor, bool> seen;
     ResolveAutoTypeRefUserData userData = { clang_getNullCursor(), 0, false, &seen }; //, List<CXCursorKind>() };
     clang_visitChildren(cursor, resolveAutoTypeRefVisitor, &userData);
-<<<<<<< HEAD
-    if (userData.followedRef && !clang_equalCursors(userData.ref, clang_getNullCursor())) {
+    if (userData.followedRef)
         return userData.ref;
     }
-=======
-    if (userData.index > 1)
-        return userData.ref;
->>>>>>> 92e81e2e
     return clang_getNullCursor();
 }
 
