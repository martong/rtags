--- conflicted
+++ resolved
@@ -136,29 +136,27 @@
 
 1. libclang, preferrably 3.2 or higher, on Linux you may be able to use your distro package manager to install this. On OS X you can use homebrew or possibly other package managers, though see below for details if you plan to tag projects that use C++11 features (such as RTags itself). Alternatively you can grab the sources from [[http://llvm.org/releases/download.html][llvm.org]] and build it yourself.
 2. A modern compiler. This means GCC >= 4.7 or Clang >= 3.2. RTags makes extensive use of C++11 features such as variadic templates and threading utility classes from the C++ standard library.
-
-First of all you need to grab the git submodules:
-
-#+BEGIN_SRC
-<<<<<<< HEAD
-git submodule init
-git submodule update
-=======
->>>>>>> fa0aeef2
+3. If you plan to use LLVM's [[http://clang.llvm.org/docs/JSONCompilationDatabase.html][compilation database]] to set up your projects then you'll need either [[http://lloyd.github.io/yajl/][YAJL]] or [[https://code.google.com/p/v8/][V8]] in order to enable RTags to parse the JSON formatted database file.
+
+If you plan to tag projects using C++11 features on OS X then you'll need a custom libclang, the one built through homebrew does not support using LLVM's libc++ and the default GNU C++ standard library on OS X is too old. We've prepared a homebrew formula for this purpose, this can be found in the llvm-osx directory in the RTags checkout. This formula can be built as follows though this will overwrite any existing libclang from homebrew:
+
+#+BEGIN_SRC
 brew install ./llvm-osx/llvm.rb --with-clang --with-libcxx --disable-assertions
 #+END_SRC
 
-Now you should be able to start the build process:
+Feel free to inspect the formula before installing.
+
+At this point you should be able to start the installation process:
 
 #+BEGIN_SRC
 cd /path/to/rtags
 cmake .
 make
-export PATH=/path/to/rtags/bin:~/bin/:$PATH
-ln -s /path/to/rtags/bin/gcc-rtags-wrapper.sh ~/bin/c++
-ln -s /path/to/rtags/bin/gcc-rtags-wrapper.sh ~/bin/cc
-ln -s /path/to/rtags/bin/gcc-rtags-wrapper.sh ~/bin/g++
-ln -s /path/to/rtags/bin/gcc-rtags-wrapper.sh ~/bin/gcc
+export PATH=/path/to/rtags/src:~/bin/:$PATH
+ln -s /path/to/rtags/gcc-rtags-wrapper.sh ~/bin/c++
+ln -s /path/to/rtags/gcc-rtags-wrapper.sh ~/bin/cc
+ln -s /path/to/rtags/gcc-rtags-wrapper.sh ~/bin/g++
+ln -s /path/to/rtags/gcc-rtags-wrapper.sh ~/bin/gcc
 rdm & # This starts the rtags daemon
 #+END_SRC
 
@@ -176,15 +174,6 @@
 #+BEGIN_SRC
 (rtags-enable-standard-keybindings c-mode-base-map)
 #+END_SRC
-
-** OS X specific build step
-If you plan to tag projects using C++11 features on OS X then you'll need a custom libclang, the one built through homebrew does not support using LLVM's libc++ and the default GNU C++ standard library on OS X is too old. We've prepared a homebrew formula for this purpose, this can be found in the llvm-osx directory in the RTags checkout. This formula can be built as follows though this will overwrite any existing libclang from homebrew:
-
-#+BEGIN_SRC
-brew install <path/to/rtags//llvm-osx/llvm.rb> --with-clang --with-libcxx
-#+END_SRC
-
-Feel free to inspect the formula before installing.
 
 * Elisp
 There are lots of interactive functions to call:
